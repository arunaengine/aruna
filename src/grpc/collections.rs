use crate::middlelayer::create_request_types::CreateRequest;
use crate::middlelayer::db_handler::DatabaseHandler;
use crate::middlelayer::update_request_types::{
    DataClassUpdate, DescriptionUpdate, KeyValueUpdate, NameUpdate,
};
use crate::utils::conversions::get_token_from_md;
use aruna_cache::notifications::NotificationCache;
use aruna_cache::structs::Resource;
use aruna_policy::ape::policy_evaluator::PolicyEvaluator;
use aruna_policy::ape::structs::{
    ApeResourcePermission, Context, PermissionLevels, ResourceContext,
};
use aruna_rust_api::api::storage::models::v2::generic_resource;
use aruna_rust_api::api::storage::services::v2::collection_service_server::CollectionService;
use aruna_rust_api::api::storage::services::v2::{
    CreateCollectionRequest, CreateCollectionResponse, DeleteCollectionRequest,
    DeleteCollectionResponse, GetCollectionRequest, GetCollectionResponse, GetCollectionsRequest,
    GetCollectionsResponse, SnapshotCollectionRequest, SnapshotCollectionResponse,
    UpdateCollectionDataClassRequest, UpdateCollectionDataClassResponse,
    UpdateCollectionDescriptionRequest, UpdateCollectionDescriptionResponse,
    UpdateCollectionKeyValuesRequest, UpdateCollectionKeyValuesResponse,
    UpdateCollectionNameRequest, UpdateCollectionNameResponse,
};
use std::sync::Arc;
use tonic::{Request, Response, Result};

crate::impl_grpc_server!(CollectionServiceImpl);

#[tonic::async_trait]
impl CollectionService for CollectionServiceImpl {
    async fn create_collection(
        &self,
        request: Request<CreateCollectionRequest>,
    ) -> Result<Response<CreateCollectionResponse>> {
        log_received!(&request);

        let token = tonic_auth!(
            get_token_from_md(request.metadata()),
            "Token authentication error."
        );

        let request = CreateRequest::Collection(request.into_inner());
        let parent = request
            .get_parent()
            .ok_or(tonic::Status::invalid_argument("Parent missing."))?;
        let ctx = Context::ResourceContext(ResourceContext::Collection(ApeResourcePermission {
            id: tonic_invalid!(parent.get_id(), "Invalid parent id."),
            level: PermissionLevels::WRITE, // append?
            allow_sa: true,
        }));

        let user_id = tonic_auth!(
            self.authorizer.check_context(&token, ctx).await,
            "Unauthorized."
        )
        .ok_or(tonic::Status::invalid_argument("User id missing."))?;

        let collection = match tonic_internal!(
            self.database_handler
                .create_resource(request, user_id)
                .await,
            "Internal database error."
        ) {
            generic_resource::Resource::Collection(c) => c,
            _ => return Err(tonic::Status::unknown("This should not happen.")),
        };

        Ok(tonic::Response::new(CreateCollectionResponse {
            collection: Some(collection),
        }))
    }

    async fn get_collection(
        &self,
        _request: Request<GetCollectionRequest>,
    ) -> Result<Response<GetCollectionResponse>> {
<<<<<<< HEAD
        todo!()
        // log::info!("Recieved GetCollectionRequest.");
        // log::debug!("{:?}", &request);

        // let token = get_token_from_md(request.metadata()).map_err(|e| {
        //     log::debug!("{}", e);
        //     tonic::Status::unauthenticated("Token authentication error.")
        // })?;

        // let inner_request = request.into_inner();
        // let object_id = DieselUlid::from_str(&inner_request.collection_id).map_err(|e| {
        //     log::error!("{}", e);
        //     tonic::Status::internal("ULID conversion error")
        // })?;
        // let ctx = Context::Collection(ResourcePermission {
        //     id: object_id,
        //     level: crate::database::enums::PermissionLevels::READ, // append?
        //     allow_sa: true,
        // });

        // match &self.authorizer.check_permissions(&token, ctx) {
        //     Ok(b) => {
        //         if *b {
        //             // ToDo!
        //             // PLACEHOLDER!
        //             DieselUlid::generate()
        //         } else {
        //             return Err(tonic::Status::permission_denied("Not allowed."));
        //         }
        //     }
        //     Err(e) => {
        //         log::debug!("{}", e);
        //         return Err(tonic::Status::permission_denied("Not allowed."));
        //     }
        // };
        // let mut client = self.database.get_client().await.map_err(|e| {
        //     log::error!("{}", e);
        //     tonic::Status::unavailable("Database not avaliable.")
        // })?;
        // let transaction = client.transaction().await.map_err(|e| {
        //     log::error!("{}", e);
        //     tonic::Status::unavailable("Database not avaliable.")
        // })?;

        // let client = transaction.client();
        // let get_object = Object::get_object_with_relations(&object_id, client)
        //     .await
        //     .map_err(|e| {
        //         log::error!("{}", e);
        //         tonic::Status::aborted("Database read error.")
        //     })?;

        // let collection = Some(get_object.try_into().map_err(|e| {
        //     log::error!("{}", e);
        //     tonic::Status::internal("ObjectFromRelations conversion failed.")
        // })?);

        // Ok(tonic::Response::new(GetCollectionResponse { collection }))
=======
        log_received!(request);

        let token = tonic_auth!(
            get_token_from_md(request.metadata()),
            "Token authentication error."
        );

        let request = request.into_inner();
        let id = tonic_invalid!(
            DieselUlid::from_str(&request.collection_id),
            "Invalid collection id."
        );
        let ctx = Context::ResourceContext(ResourceContext::Collection(ApeResourcePermission {
            id,
            level: PermissionLevels::READ,
            allow_sa: true,
        }));

        let collection = match tonic_internal!(
            self.cache
                .cache
                .get_resource(&Resource::Collection(id))
                .ok_or(tonic::Status::not_found("Collection not found.")),
            "Internal database error."
        ) {
            generic_resource::Resource::Collection(c) => Some(c),
            _ => return Err(tonic::Status::unknown("This should not happen.")),
        };
        Ok(tonic::Response::new(GetCollectionResponse { collection }))
>>>>>>> de3cd0af
    }

    async fn update_collection_name(
        &self,
        request: Request<UpdateCollectionNameRequest>,
    ) -> Result<Response<UpdateCollectionNameResponse>> {
        log_received!(&request);

        let token = tonic_auth!(
            get_token_from_md(request.metadata()),
            "Token authentication error."
        );

        let request = NameUpdate::Collection(request.into_inner());
        let collection_id = tonic_invalid!(request.get_id(), "Invalid collection id.");
        let ctx = Context::ResourceContext(ResourceContext::Collection(ApeResourcePermission {
            id: collection_id,
            level: PermissionLevels::WRITE, // append?
            allow_sa: true,
        }));

        let _user_id = tonic_auth!(
            self.authorizer.check_context(&token, ctx).await,
            "Unauthorized."
        )
        .ok_or(tonic::Status::invalid_argument("User id missing."))?;

        let collection = match tonic_internal!(
            self.database_handler.update_name(request).await,
            "Internal database error."
        ) {
            generic_resource::Resource::Collection(c) => Some(c),
            _ => return Err(tonic::Status::unknown("This should not happen.")),
        };

        Ok(tonic::Response::new(UpdateCollectionNameResponse {
            collection,
        }))
    }

    async fn update_collection_description(
        &self,
        request: Request<UpdateCollectionDescriptionRequest>,
    ) -> Result<Response<UpdateCollectionDescriptionResponse>> {
        log_received!(&request);

        let token = tonic_auth!(
            get_token_from_md(request.metadata()),
            "Token authentication error."
        );

        let request = DescriptionUpdate::Collection(request.into_inner());
        let collection_id = tonic_invalid!(request.get_id(), "Invalid collection id.");
        let ctx = Context::ResourceContext(ResourceContext::Collection(ApeResourcePermission {
            id: collection_id,
            level: PermissionLevels::WRITE, // append?
            allow_sa: true,
        }));

        let _user_id = tonic_auth!(
            self.authorizer.check_context(&token, ctx).await,
            "Unauthorized."
        )
        .ok_or(tonic::Status::invalid_argument("User id missing."))?;

        let collection = match tonic_internal!(
            self.database_handler.update_description(request).await,
            "Internal database error."
        ) {
            generic_resource::Resource::Collection(c) => Some(c),
            _ => return Err(tonic::Status::unknown("This should not happen.")),
        };

        Ok(tonic::Response::new(UpdateCollectionDescriptionResponse {
            collection,
        }))
    }

    async fn update_collection_data_class(
        &self,
        request: Request<UpdateCollectionDataClassRequest>,
    ) -> Result<Response<UpdateCollectionDataClassResponse>> {
        log_received!(&request);

        let token = tonic_auth!(
            get_token_from_md(request.metadata()),
            "Token authentication error."
        );

        let request = DataClassUpdate::Collection(request.into_inner());
        let collection_id = tonic_invalid!(request.get_id(), "Invalid collection id.");
        let ctx = Context::ResourceContext(ResourceContext::Collection(ApeResourcePermission {
            id: collection_id,
            level: PermissionLevels::WRITE, // append?
            allow_sa: true,
        }));

        let _user_id = tonic_auth!(
            self.authorizer.check_context(&token, ctx).await,
            "Unauthorized."
        )
        .ok_or(tonic::Status::invalid_argument("User id missing."))?;

        let collection = match tonic_internal!(
            self.database_handler.update_dataclass(request).await,
            "Internal database error."
        ) {
            generic_resource::Resource::Collection(c) => Some(c),
            _ => return Err(tonic::Status::unknown("This should not happen.")),
        };

        Ok(tonic::Response::new(UpdateCollectionDataClassResponse {
            collection,
        }))
    }

    async fn update_collection_key_values(
        &self,
        request: Request<UpdateCollectionKeyValuesRequest>,
    ) -> Result<Response<UpdateCollectionKeyValuesResponse>> {
        log_received!(&request);

        let token = tonic_auth!(
            get_token_from_md(request.metadata()),
            "Token authentication error."
        );

        let request = KeyValueUpdate::Collection(request.into_inner());
        let collection_id = tonic_invalid!(request.get_id(), "Invalid collection id.");
        let ctx = Context::ResourceContext(ResourceContext::Collection(ApeResourcePermission {
            id: collection_id,
            level: PermissionLevels::WRITE, // append?
            allow_sa: true,
        }));

        let _user_id = tonic_auth!(
            self.authorizer.check_context(&token, ctx).await,
            "Unauthorized."
        )
        .ok_or(tonic::Status::invalid_argument("User id missing."))?;

        let collection = match tonic_internal!(
            self.database_handler.update_keyvals(request).await,
            "Internal database error."
        ) {
            generic_resource::Resource::Collection(c) => Some(c),
            _ => return Err(tonic::Status::unknown("This should not happen.")),
        };

        Ok(tonic::Response::new(UpdateCollectionKeyValuesResponse {
            collection,
        }))
    }

    async fn get_collections(
        &self,
        _request: Request<GetCollectionsRequest>,
    ) -> Result<Response<GetCollectionsResponse>> {
        todo!()
    }
    async fn delete_collection(
        &self,
        _request: Request<DeleteCollectionRequest>,
    ) -> Result<Response<DeleteCollectionResponse>> {
        todo!()
    }
    async fn snapshot_collection(
        &self,
        _request: Request<SnapshotCollectionRequest>,
    ) -> Result<Response<SnapshotCollectionResponse>> {
        todo!()
    }
}<|MERGE_RESOLUTION|>--- conflicted
+++ resolved
@@ -74,7 +74,6 @@
         &self,
         _request: Request<GetCollectionRequest>,
     ) -> Result<Response<GetCollectionResponse>> {
-<<<<<<< HEAD
         todo!()
         // log::info!("Recieved GetCollectionRequest.");
         // log::debug!("{:?}", &request);
@@ -133,37 +132,6 @@
         // })?);
 
         // Ok(tonic::Response::new(GetCollectionResponse { collection }))
-=======
-        log_received!(request);
-
-        let token = tonic_auth!(
-            get_token_from_md(request.metadata()),
-            "Token authentication error."
-        );
-
-        let request = request.into_inner();
-        let id = tonic_invalid!(
-            DieselUlid::from_str(&request.collection_id),
-            "Invalid collection id."
-        );
-        let ctx = Context::ResourceContext(ResourceContext::Collection(ApeResourcePermission {
-            id,
-            level: PermissionLevels::READ,
-            allow_sa: true,
-        }));
-
-        let collection = match tonic_internal!(
-            self.cache
-                .cache
-                .get_resource(&Resource::Collection(id))
-                .ok_or(tonic::Status::not_found("Collection not found.")),
-            "Internal database error."
-        ) {
-            generic_resource::Resource::Collection(c) => Some(c),
-            _ => return Err(tonic::Status::unknown("This should not happen.")),
-        };
-        Ok(tonic::Response::new(GetCollectionResponse { collection }))
->>>>>>> de3cd0af
     }
 
     async fn update_collection_name(
