use crate::auth::permission_handler::PermissionHandler;
use crate::auth::structs::Context;
use crate::caching::cache::Cache;
use crate::database::enums::ObjectType;
use crate::notification::utils::generate_endpoint_subject;
use crate::{database::enums::DbPermissionLevel, middlelayer::db_handler::DatabaseHandler};
use aruna_rust_api::api::notification::services::v2::{
    create_stream_consumer_request::{StreamType, Target},
    event_message::MessageVariant,
    event_notification_service_server::EventNotificationService,
    AcknowledgeMessageBatchRequest, AcknowledgeMessageBatchResponse, CreateStreamConsumerRequest,
    CreateStreamConsumerResponse, DeleteStreamConsumerRequest, DeleteStreamConsumerResponse,
    EventMessage, GetEventMessageBatchRequest, GetEventMessageBatchResponse,
    GetEventMessageStreamRequest, GetEventMessageStreamResponse, ResourceTarget,
};
use aruna_rust_api::api::storage::models::v2::ResourceVariant;
use async_nats::jetstream::{consumer::DeliverPolicy, Message};
use chrono::Utc;
use diesel_ulid::DieselUlid;
use futures::StreamExt;
use std::collections::hash_map::RandomState;
use std::collections::HashSet;
use std::str::FromStr;
use std::sync::Arc;
use time::OffsetDateTime;
use tokio::sync::mpsc;
use tokio_stream::wrappers::ReceiverStream;
use tonic::{Response, Result, Status};

use crate::{
    database::{crud::CrudDb, dsls::notification_dsl::StreamConsumer},
    notification::{
        handler::{EventHandler, EventType},
        natsio_handler::NatsIoHandler,
        utils::{calculate_reply_hmac, parse_event_consumer_subject},
    },
    utils::conversions::get_token_from_md,
};

crate::impl_grpc_server!(
    NotificationServiceImpl,
    natsio_handler: Arc<NatsIoHandler>
);

#[tonic::async_trait]
impl EventNotificationService for NotificationServiceImpl {
    /// Create a stream group which can be used to fetch event messages depending on the
    /// provided resource.
    ///
    /// ## Arguments:
    ///
    /// * `request: tonic::Request<CreateEventStreamingGroupRequest>` -
    /// Contains the needed information to create a new stream group.
    ///
    /// ## Returns:
    ///
    /// * `Result<tonic::Response<CreateEventStreamingGroupResponse>, tonic::Status>` -
    /// Response contains a vector of fetched messages; Error else.
    ///
    async fn create_stream_consumer(
        &self,
        request: tonic::Request<CreateStreamConsumerRequest>,
    ) -> Result<Response<CreateStreamConsumerResponse>, Status> {
        // Log some stuff
        log_received!(&request);

        // Consume gRPC request into its parts
        let (request_metadata, _, inner_request) = request.into_parts();

        // Extract token from request metadata
        let token = tonic_auth!(
            get_token_from_md(&request_metadata),
            "Token extraction failed"
        );

        // Extract target from inner request
        let consumer_target = inner_request
            .target
            .ok_or_else(|| Status::invalid_argument("Missing target context"))?;

        // Evaluate permission context and event type from consumer target
        let (perm_context, event_type) = extract_context_event_type_from_target(
            consumer_target,
            inner_request.include_subresources,
        )?;

        // Check permission for evaluated permission context
        let user_id = tonic_auth!(
            self.authorizer
                .check_permissions(&token, vec![perm_context])
                .await,
            "Permission denied"
        );

        // Extract and convert delivery policy
        let deliver_policy = if let Some(stream_type) = inner_request.stream_type {
            tonic_invalid!(
                convert_stream_type(stream_type),
                "Stream type conversion failed"
            )
        } else {
            DeliverPolicy::All // Default
        };

        // Create consumer in Nats.io
        let (consumer_id, consumer_config) = tonic_internal!(
            self.natsio_handler
                .create_event_consumer(event_type, deliver_policy)
                .await,
            "Consumer creation failed"
        );

        // Create stream consumer in database
        let mut stream_consumer = StreamConsumer {
            id: consumer_id,
            user_id: Some(user_id),
            config: postgres_types::Json(consumer_config),
        };

        // Get database client
        let client = tonic_internal!(
            self.database_handler.database.get_client().await,
            "Database not available"
        );

        // Create stream consumer in database and rollback Nats.io consumer on error
        if let Err(err) = stream_consumer.create(&client).await {
            // Try delete Nats.io consumer for rollback
            let _ = self
                .natsio_handler
                .delete_event_consumer(consumer_id.to_string())
                .await;

            return Err(Status::internal(err.to_string()));
        }

        // Create gRPC response
        let response = CreateStreamConsumerResponse {
            stream_consumer: consumer_id.to_string(),
        };
        return_with_log!(response);
    }

    /// Fetch messages from an existing stream group.
    ///
    /// ## Arguments:
    ///
    /// * `request: tonic::Request<GetEventMessageBatchRequest>` -
    /// Contains the consumer id and the maximum number of messages to be fetched
    ///
    /// ## Returns:
    ///
    /// * `Result<tonic::Response<GetEventMessageBatchResponse>, tonic::Status>` -
    /// Response contains a vector of fetched messages; Error else.
    ///
    async fn get_event_message_batch(
        &self,
        request: tonic::Request<GetEventMessageBatchRequest>,
    ) -> Result<Response<GetEventMessageBatchResponse>, Status> {
        // Log some stuff
        log::info!("Received GetEventMessageBatchRequest.");
        log::debug!("{:?}", &request);

        // Consume gRPC request into its parts
        let (request_metadata, _, inner_request) = request.into_parts();

        // Extract consumer id parameter
        let consumer_id = tonic_invalid!(
            DieselUlid::from_str(&inner_request.stream_consumer),
            "Invalid consumer id format"
        );

        // Extract token from request metadata
        let token = tonic_auth!(
            get_token_from_md(&request_metadata),
            "Token extraction failed"
        );

        // Check empty permission context just to validate registered and active user
        tonic_auth!(
            self.authorizer
                .check_permissions(&token, vec![Context::proxy()])
                .await,
            "Permission denied"
        );

        // Fetch stream consumer, parse subject and check specific permissions. This is shit.
        let client = &self
            .database_handler
            .database
            .get_client()
            .await
            .map_err(|e| {
                log::error!("{}", e);
                Status::unavailable("Database not available.")
            })?;

        let stream_consumer = StreamConsumer::get(consumer_id, client)
            .await
            .map_err(|_| Status::aborted("Stream consumer fetch failed"))?;

        let specific_context: Context = if let Some(consumer) = stream_consumer {
            tonic_invalid!(
                parse_event_consumer_subject(&consumer.config.0.filter_subject),
                "Invalid consumer subject"
            )
            .try_into()?
        } else {
            return Err(Status::invalid_argument(format!(
                "Consumer with id {} does not exist",
                consumer_id
            )));
        };

        tonic_auth!(
            self.authorizer
                .check_permissions(&token, vec![specific_context])
                .await,
            "Invalid permissions"
        );

        // Fetch messages of event consumer
        let nats_messages = tonic_internal!(
            self.natsio_handler
                .get_event_consumer_messages(consumer_id.to_string(), inner_request.batch_size)
                .await,
            "Stream consumer message fetch failed"
        );

        // Convert messages and add reply
        let mut proto_messages = vec![];
        for nats_message in nats_messages {
            // Convert Nats.io message to proto message
            let mut msg_variant: MessageVariant = tonic_internal!(
                serde_json::from_slice(nats_message.message.payload.to_vec().as_slice(),),
                "Could not convert received Nats.io message"
            );
            // Create reply option
            let reply_subject = nats_message
                .reply
                .as_ref()
                .ok_or_else(|| Status::internal("Nats.io message is missing reply subject"))?;
            let msg_reply =
                calculate_reply_hmac(reply_subject, self.natsio_handler.reply_secret.clone());

            // Modify message with reply
            match msg_variant {
                MessageVariant::ResourceEvent(ref mut event) => event.reply = Some(msg_reply),
                MessageVariant::UserEvent(ref mut event) => event.reply = Some(msg_reply),
                MessageVariant::AnnouncementEvent(ref mut event) => event.reply = Some(msg_reply),
            }

            proto_messages.push(EventMessage {
                message_variant: Some(msg_variant),
            })
        }

        // Create gRPC response
        let grpc_response = Response::new(GetEventMessageBatchResponse {
            messages: proto_messages,
        });

        // Log some stuff and return response
        log::info!("Sending GetEventMessageBatchResponse back to client.");
        log::debug!("{:?}", &grpc_response);
        return Ok(grpc_response);
    }

    ///ToDo: Rust Doc
    type GetEventMessageStreamStream =
        ReceiverStream<Result<GetEventMessageStreamResponse, Status>>;

    ///ToDo: Rust Doc
    async fn get_event_message_stream(
        &self,
        request: tonic::Request<GetEventMessageStreamRequest>,
    ) -> Result<Response<Self::GetEventMessageStreamStream>, Status> {
        // Log some stuff
        log::info!("Received GetEventMessageBatchStreamRequest.");
        log::debug!("{:?}", &request);

        // Consume gRPC request into its parts
        let (request_metadata, _, inner_request) = request.into_parts();

        // Extract consumer id and batch size parameter
        let consumer_id = tonic_invalid!(
            DieselUlid::from_str(&inner_request.stream_consumer),
            "Invalid consumer id format"
        );

        // Extract token from request metadata
        let token = tonic_auth!(
            get_token_from_md(&request_metadata),
            "Token extraction failed"
        );

        // Check empty permission context just to validate registered and active user
        let (_, _, is_proxy) = tonic_auth!(
            self.authorizer
<<<<<<< HEAD
                .check_permissions_verbose(&token, vec![Context::proxy()])
=======
                .check_permissions_verbose(&token, vec![Context::registered()])
>>>>>>> c7645cd3
                .await,
            "Permission denied"
        );

        // If request is from Dataproxy: Create ephemeral consumer
        let pull_consumer = if is_proxy {
            tonic_internal!(
                self.natsio_handler
                    .create_internal_consumer(
                        DieselUlid::generate(), //  Random temp id
                        generate_endpoint_subject(&consumer_id),
                        DeliverPolicy::ByStartTime {
                            start_time: tonic_invalid!(
                                OffsetDateTime::from_unix_timestamp(Utc::now().timestamp()),
                                "Incorrect timestamp format"
                            ),
                        },
                        true,
                    )
                    .await,
                "Consumer creation failed"
            )
        } else {
            // Try to fetch stream consumer, parse subject and check specific permissions.
            let client = &self
                .database_handler
                .database
                .get_client()
                .await
                .map_err(|e| {
                    log::error!("{}", e);
                    Status::unavailable("Database not available.")
                })?;

            let stream_consumer = StreamConsumer::get(consumer_id, client)
                .await
                .map_err(|_| Status::aborted("Stream consumer fetch failed"))?;

            let specific_context: Context = if let Some(consumer) = stream_consumer {
                tonic_invalid!(
                    parse_event_consumer_subject(&consumer.config.0.filter_subject),
                    "Invalid consumer subject"
                )
                .try_into()?
            } else {
                return Err(Status::invalid_argument("Stream consumer does not exist."));
            };

            tonic_auth!(
                self.authorizer
                    .check_permissions(&token, vec![specific_context])
                    .await,
                "Nope."
            );

            tonic_internal!(
                self.natsio_handler
                    .get_pull_consumer(consumer_id.to_string())
                    .await,
                "Fetching consumer failed"
            )
        };

        // Create multi-producer single-consumer channel
        let (tx, rx) = mpsc::channel(4);
        let mut message_stream = tonic_internal!(
            pull_consumer.messages().await,
            "Message stream creation failed"
        );
        // Send messages in batches if present
        let cloned_reply_signing_secret = self.natsio_handler.reply_secret.clone();
        tokio::spawn(async move {
            let mut already_seen: HashSet<String, RandomState> = HashSet::default();
            loop {
                if let Some(Ok(nats_message)) = message_stream.next().await {
                    log::debug!("Sending message to client: {}", nats_message.subject);

                    // Deduplication time
                    if let Some(header_map) = &nats_message.headers {
                        if let Some(header_val) = header_map.get("block-id") {
                            let block_id = header_val.to_string();
                            if already_seen.contains(&block_id) {
                                let _ = nats_message.ack().await; // Acknowledge duplicate messages
                                continue;
                            } else {
                                already_seen.insert(block_id);
                            }
                        }
                    }

                    // Convert Nats.io message to proto message
                    let event_message =
                        convert_nats_message_to_proto(nats_message, &cloned_reply_signing_secret)?;

                    // Send message through stream
                    match tx
                        .send(Ok(GetEventMessageStreamResponse {
                            message: Some(event_message),
                        }))
                        .await
                    {
                        Ok(_) => {
                            log::info!("Successfully send stream response")
                        }
                        Err(err) => {
                            return Err::<GetEventMessageBatchResponse, Status>(Status::internal(
                                format!("Failed to send response: {err}"),
                            ))
                        }
                    };
                }
            }
        });

        // Create gRPC response
        let grpc_response: Response<
            ReceiverStream<std::result::Result<GetEventMessageStreamResponse, Status>>,
        > = Response::new(ReceiverStream::new(rx));

        // Log some stuff and return response
        log::info!("Sending GetEventMessageBatchStreamStreamResponse back to client.");
        log::debug!("{:?}", &grpc_response);
        return Ok(grpc_response);
    }

    /// Manually acknowledges the provided message in the Nats cluster.
    /// The acknowledged messages will not be included in future requests that fetch
    /// messages of a subject under which the messages would be delivered.
    ///
    /// ## Arguments:
    ///
    /// * `tonic::Request<AcknowledgeMessageBatchRequest>` - Contains the replies
    /// of all messages which shall be acknowledged.
    ///
    /// ## Returns:
    ///
    /// * `Result<tonic::Response<AcknowledgeMessageBatchResponse>, tonic::Status>` -
    /// An empty response signals success that the specific messages could be acknowledged.
    ///
    async fn acknowledge_message_batch(
        &self,
        request: tonic::Request<AcknowledgeMessageBatchRequest>,
    ) -> Result<Response<AcknowledgeMessageBatchResponse>, Status> {
        log::info!("Received AcknowledgeMessageBatchRequest.");
        log::debug!("{:?}", &request);

        // Consume gRPC request into its parts
        let (request_metadata, _, inner_request) = request.into_parts();

        // Extract token from request metadata
        let token = tonic_auth!(
            get_token_from_md(&request_metadata),
            "Token extraction failed"
        );

        // Check empty permission context just to validate registered and active user
        tonic_auth!(
            self.authorizer
<<<<<<< HEAD
                .check_permissions(&token, vec![Context::proxy()])
=======
                .check_permissions(&token, vec![Context::registered()])
>>>>>>> c7645cd3
                .await,
            "Permission denied"
        );

        // Acknowledge provided messages
        if let Err(err) = &self
            .natsio_handler
            .acknowledge_from_reply(inner_request.replies)
            .await
        {
            return Err(Status::aborted(err.to_string()));
        }

        // Create and return gRPC response
        let grpc_response = Response::new(AcknowledgeMessageBatchResponse {});

        log::info!("Sending AcknowledgeMessageBatchResponse back to client.");
        log::debug!("{:?}", &grpc_response);
        return Ok(grpc_response);
    }

    /// Deletes the notification stream group associated with the provided stream group id.
    ///
    /// ## Arguments:
    ///
    /// * `request` - Contains the stream group id to be deleted
    ///
    /// ## Returns:
    ///
    /// - `Result<tonic::Response<DeleteEventStreamingGroupResponse>, tonic::Status>` -
    /// An empty response signals deletion success; Error else.
    async fn delete_stream_consumer(
        &self,
        request: tonic::Request<DeleteStreamConsumerRequest>,
    ) -> Result<Response<DeleteStreamConsumerResponse>, Status> {
        log::info!("Received DeleteStreamConsumerRequest.");
        log::debug!("{:?}", &request);

        // Consume gRPC request into its parts
        let (request_metadata, _, inner_request) = request.into_parts();

        // Extract token from request metadata
        let token = tonic_auth!(
            get_token_from_md(&request_metadata),
            "Token extraction failed"
        );

        // Extract consumer id from request
        let consumer_ulid = tonic_invalid!(
            DieselUlid::from_str(&inner_request.stream_consumer),
            "Invalid stream consumer id"
        );

        // Check empty permission context just to validate registered and active user
        let _test = tonic_auth!(
            self.authorizer
                .check_permissions(&token, vec![Context::proxy()])
                .await,
            "Permission denied"
        );

        // Get database client and begin transaction
        let mut client = tonic_internal!(
            self.database_handler.database.get_client().await,
            "Database not available"
        );

        let transaction =
            tonic_internal!(client.transaction().await, "Transaction creation failed");
        let transaction_client = transaction.client();

        // Fetch stream consumer to check permissions against user_id
        if let Some(stream_consumer) = tonic_internal!(
            StreamConsumer::get(consumer_ulid, transaction_client).await,
            "Stream consumer fetch failed"
        ) {
            if let Some(user_ulid) = stream_consumer.user_id {
                tonic_auth!(
                    self.authorizer
                        .check_permissions(
                            &token,
                            vec![Context::user_ctx(user_ulid, DbPermissionLevel::WRITE)]
                        )
                        .await,
                    "Permission denied"
                );
            } else {
                // What do with data proxies?
            };

            // Delete stream consumer in database
            tonic_internal!(
                stream_consumer.delete(transaction_client).await,
                "Stream consumer delete failed"
            );

            // Delete Nats.io stream consumer
            tonic_internal!(
                self.natsio_handler
                    .delete_event_consumer(stream_consumer.id.to_string())
                    .await,
                "Stream consumer delete failed"
            );
        } else {
            return Err(Status::invalid_argument("Stream consumer does not exist"));
        }

        // Commit transaction
        tonic_internal!(transaction.commit().await, "Transaction commit failed");

        // Create and return gRPC response
        let grpc_response = Response::new(DeleteStreamConsumerResponse {});

        log::info!("Sending DeleteStreamConsumerResponse back to client.");
        log::debug!("{:?}", &grpc_response);
        return Ok(grpc_response);
    }
}

// ------------------------------------------- //
// ----- Helper functions -------------------- //
// ------------------------------------------- //
///ToDo: Rust Doc
fn convert_stream_type(stream_type: StreamType) -> anyhow::Result<DeliverPolicy> {
    match stream_type {
        StreamType::StreamAll(_) => Ok(DeliverPolicy::All),
        StreamType::StreamFromDate(info) => {
            if let Some(timestamp) = info.timestamp {
                Ok(DeliverPolicy::ByStartTime {
                    start_time: tonic_invalid!(
                        OffsetDateTime::from_unix_timestamp(timestamp.seconds),
                        "Incorrect timestamp format"
                    ),
                })
            } else {
                Err(anyhow::anyhow!("No timestamp provided"))
            }
        }
        StreamType::StreamFromSequence(info) => Ok(DeliverPolicy::ByStartSequence {
            start_sequence: info.sequence,
        }),
    }
}

fn extract_context_event_type_from_target(
    target: Target,
    with_subresources: bool,
) -> Result<(Context, EventType), Status> {
    Ok(match target {
        Target::Resource(ResourceTarget {
            resource_id,
            resource_variant,
        }) => {
            let variant = ResourceVariant::try_from(resource_variant).map_err(|e| {
                log::error!("{e}");
                Status::invalid_argument("")
            })?;
            let variant_type =
                ObjectType::try_from(variant).map_err(|_| Status::invalid_argument(""))?;
            let event_type =
                EventType::Resource((resource_id.to_string(), variant_type, with_subresources));

            let context = Context::res_ctx(
                tonic_invalid!(
                    DieselUlid::from_str(&resource_id),
                    "Invalid resource id format"
                ),
                DbPermissionLevel::READ,
                true,
            );

            (context, event_type)
        }
        Target::User(user_id) => {
            let event_type = EventType::User(user_id.to_string());

            let context = Context::user_ctx(
                tonic_invalid!(DieselUlid::from_str(&user_id), "Invalid user id format"),
                DbPermissionLevel::READ,
            );

            (context, event_type)
        }
        Target::Announcements(_) => (Context::default(), EventType::Announcement(None)),
        Target::All(_) => (Context::proxy(), EventType::All),
    })
}

///ToDo: Rust Doc
fn convert_nats_message_to_proto(
    nats_message: Message,
    reply_secret: &str,
) -> Result<EventMessage, Status> {
    // Deserialize message to proto message variant
    let mut message_variant = tonic_internal!(
        serde_json::from_slice(nats_message.message.payload.to_vec().as_slice(),),
        "Could not convert received Nats.io message"
    );

    // Calculate message reply
    let reply_subject = nats_message
        .reply
        .as_ref()
        .ok_or_else(|| Status::internal("Nats.io message is missing reply subject"))?;
    let msg_reply = calculate_reply_hmac(reply_subject, reply_secret.to_string());

    // Modify message with reply
    match message_variant {
        MessageVariant::ResourceEvent(ref mut event) => event.reply = Some(msg_reply),
        MessageVariant::UserEvent(ref mut event) => event.reply = Some(msg_reply),
        MessageVariant::AnnouncementEvent(ref mut event) => event.reply = Some(msg_reply),
    }

    Ok(EventMessage {
        message_variant: Some(message_variant),
    })
}

impl TryInto<Context> for EventType {
    type Error = Status;

    fn try_into(self) -> std::result::Result<Context, Self::Error> {
        match self {
            EventType::Resource((resource_id, _object_type, _)) => Ok(Context::res_ctx(
                tonic_invalid!(DieselUlid::from_str(&resource_id), "Invalid resource id"),
                DbPermissionLevel::READ,
                true,
            )),
            EventType::User(user_id) => Ok(Context::user_ctx(
                tonic_invalid!(DieselUlid::from_str(&user_id), "Invalid user id"),
                DbPermissionLevel::READ,
            )),
            EventType::Announcement(_) => Ok(Context::default()),
            EventType::All => Ok(Context::proxy()),
        }
    }
}<|MERGE_RESOLUTION|>--- conflicted
+++ resolved
@@ -179,7 +179,7 @@
         // Check empty permission context just to validate registered and active user
         tonic_auth!(
             self.authorizer
-                .check_permissions(&token, vec![Context::proxy()])
+                .check_permissions(&token, vec![Context::default()])
                 .await,
             "Permission denied"
         );
@@ -297,11 +297,7 @@
         // Check empty permission context just to validate registered and active user
         let (_, _, is_proxy) = tonic_auth!(
             self.authorizer
-<<<<<<< HEAD
-                .check_permissions_verbose(&token, vec![Context::proxy()])
-=======
                 .check_permissions_verbose(&token, vec![Context::registered()])
->>>>>>> c7645cd3
                 .await,
             "Permission denied"
         );
@@ -460,11 +456,7 @@
         // Check empty permission context just to validate registered and active user
         tonic_auth!(
             self.authorizer
-<<<<<<< HEAD
-                .check_permissions(&token, vec![Context::proxy()])
-=======
                 .check_permissions(&token, vec![Context::registered()])
->>>>>>> c7645cd3
                 .await,
             "Permission denied"
         );
@@ -521,7 +513,7 @@
         // Check empty permission context just to validate registered and active user
         let _test = tonic_auth!(
             self.authorizer
-                .check_permissions(&token, vec![Context::proxy()])
+                .check_permissions(&token, vec![Context::registered()])
                 .await,
             "Permission denied"
         );
@@ -648,7 +640,7 @@
 
             (context, event_type)
         }
-        Target::Announcements(_) => (Context::default(), EventType::Announcement(None)),
+        Target::Announcements(_) => (Context::registered(), EventType::Announcement(None)),
         Target::All(_) => (Context::proxy(), EventType::All),
     })
 }
@@ -697,7 +689,7 @@
                 tonic_invalid!(DieselUlid::from_str(&user_id), "Invalid user id"),
                 DbPermissionLevel::READ,
             )),
-            EventType::Announcement(_) => Ok(Context::default()),
+            EventType::Announcement(_) => Ok(Context::registered()),
             EventType::All => Ok(Context::proxy()),
         }
     }
