--- conflicted
+++ resolved
@@ -3,13 +3,7 @@
 use serde::{Deserialize, Serialize};
 use std::error::Error;
 
-<<<<<<< HEAD
-#[derive(
-    Debug, Default, ToSql, FromSql, PartialEq, Eq, PartialOrd, Ord, Clone, Serialize, Deserialize,
-)]
-=======
 #[derive(Debug, ToSql, FromSql, PartialEq, Eq, PartialOrd, Ord, Clone, Serialize, Deserialize)]
->>>>>>> 931b4c94
 pub enum ObjectStatus {
     #[default]
     INITIALIZING,
@@ -20,8 +14,6 @@
     DELETED,
 }
 
-<<<<<<< HEAD
-=======
 impl ObjectStatus {
     pub fn get_type() -> Type {
         Type::new(
@@ -40,7 +32,6 @@
     }
 }
 
->>>>>>> 931b4c94
 #[derive(Debug, ToSql, FromSql, PartialEq, Eq, PartialOrd, Ord, Clone, Serialize, Deserialize)]
 pub enum DataClass {
     PUBLIC,
@@ -48,19 +39,6 @@
     WORKSPACE,
     CONFIDENTIAL,
 }
-<<<<<<< HEAD
-
-#[derive(Clone, Copy, Debug, Serialize, Deserialize, Eq, PartialEq, PartialOrd)]
-pub enum ObjectMapping<T> {
-    PROJECT(T),
-    COLLECTION(T),
-    DATASET(T),
-    OBJECT(T),
-}
-
-#[derive(
-    Copy, Debug, ToSql, FromSql, PartialEq, Eq, PartialOrd, Ord, Clone, Hash, Serialize, Deserialize,
-=======
 impl DataClass {
     pub fn get_type() -> Type {
         Type::new(
@@ -76,7 +54,16 @@
         )
     }
 }
+#[derive(Clone, Copy, Debug, Serialize, Deserialize, Eq, PartialEq, PartialOrd)]
+pub enum ObjectMapping<T> {
+    PROJECT(T),
+    COLLECTION(T),
+    DATASET(T),
+    OBJECT(T),
+}
+
 #[derive(
+    Copy, 
     Debug,
     ToSql,
     FromSql,
@@ -89,7 +76,6 @@
     Serialize,
     Deserialize,
     Default,
->>>>>>> 931b4c94
 )]
 pub enum ObjectType {
     #[default]
