--- conflicted
+++ resolved
@@ -161,13 +161,8 @@
     pub fn clone_relation(&self, replace: &DieselUlid) -> Self {
         InternalRelation {
             id: DieselUlid::generate(),
-<<<<<<< HEAD
             origin_pid: replace,
             origin_type: self.origin_type,
-=======
-            origin_pid: *replace,
-            origin_type: self.origin_type.clone(),
->>>>>>> c3d1380c
             relation_name: self.relation_name.clone(),
             target_pid: self.target_pid,
             target_type: self.target_type,
