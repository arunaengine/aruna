--- conflicted
+++ resolved
@@ -114,14 +114,21 @@
                     result?
                 }
 
-<<<<<<< HEAD
                 let parent =
                     Object::get_object_with_relations(&parent.get_id()?, transaction_client)
                         .await?;
-=======
+
+                (
+                    Some(parent.clone()),
+                    DashMap::from_iter([(parent.object.id, ir)]),
+                )
+            }
+        };
+        transaction.commit().await?;
+
         // If created resource has parent emit notification for updated parent
         if let Some(parent) = request.get_parent() {
-            if let Some(parent_plus) = cache.get_object(&parent.get_id()?) {
+            if let Some(parent_plus) = self.cache.get_object(&parent.get_id()?) {
                 let parent_hierachies =
                     parent_plus.object.fetch_object_hierarchies(&client).await?;
 
@@ -144,17 +151,7 @@
             }
         }
 
-        // Fetch all object paths for the notification subjects
-        let object_hierarchies = object.fetch_object_hierarchies(&client).await?;
->>>>>>> b7f25f4c
-
-                (
-                    Some(parent.clone()),
-                    DashMap::from_iter([(parent.object.id, ir)]),
-                )
-            }
-        };
-        transaction.commit().await?;
+        // Create DTO which combines the object and its internal relations
         let owr = ObjectWithRelations {
             object: object.clone(),
             inbound: Json(DashMap::default()),
@@ -186,16 +183,12 @@
         // Try to emit object created notification(s)
         if let Err(err) = self
             .natsio_handler
-<<<<<<< HEAD
-            .register_resource_event(&owr, object_hierarchies, EventVariant::Created)
-=======
             .register_resource_event(
-                &object_with_rel,
+                &owr,
                 object_hierarchies,
                 EventVariant::Created,
                 Some(&DieselUlid::generate()), // block_id for deduplication
             )
->>>>>>> b7f25f4c
             .await
         {
             // Log error, rollback transaction and return
