use crate::auth::permission_handler::PermissionHandler;
use crate::caching::cache::Cache;
use crate::database::dsls::hook_dsl::{ExternalHook, Hook, InternalHook, TriggerType};
use crate::database::dsls::object_dsl::{KeyValue, KeyValueVariant, KeyValues, Object};
use crate::database::enums::{DataClass, ObjectStatus};
use anyhow::{anyhow, Result};
use aruna_rust_api::api::dataproxy::services::v2::GetCredentialsResponse;
use aruna_rust_api::api::hooks::services::v2::{
    hook::HookType, CreateHookRequest, Hook as APIHook,
};
use aruna_rust_api::api::hooks::services::v2::{internal_hook::InternalAction, AddHook, AddLabel};
use aruna_rust_api::api::hooks::services::v2::{HookCallbackRequest, Method};
use chrono::NaiveDateTime;
use diesel_ulid::DieselUlid;
use regex::{Regex, RegexSet};
use serde::{Deserialize, Serialize};
use std::str::FromStr;
use std::sync::Arc;

pub struct CreateHook(pub CreateHookRequest);

pub struct ListHook(pub ListBy);
pub enum ListBy {
    PROJECT(DieselUlid), // TODO: Replace with API request
    OWNER(DieselUlid),   // TODO: Replace with API request
}

#[derive(Deserialize, Serialize, Clone, Debug)]
pub struct Callback(pub HookCallbackRequest);

impl CreateHook {
    fn get_trigger(&self) -> Result<(TriggerType, String, String)> {
        match self.0.trigger.clone() {
            Some(trigger) => match trigger.trigger_type() {
                aruna_rust_api::api::hooks::services::v2::TriggerType::HookAdded => {
                    Ok((TriggerType::HOOK_ADDED, trigger.key, trigger.value))
                }
                aruna_rust_api::api::hooks::services::v2::TriggerType::ObjectCreated => {
                    Ok((TriggerType::OBJECT_CREATED, trigger.key, trigger.value))
                }
                _ => Err(anyhow!("Invalid trigger type")),
            },
            None => Err(anyhow!("No trigger defined")),
        }
    }
    fn get_timeout(&self) -> Result<NaiveDateTime> {
        NaiveDateTime::from_timestamp_millis(self.0.timeout.try_into()?)
            .ok_or_else(|| anyhow!("Invalid timeout provided"))
    }
    pub fn get_project_id(&self) -> Result<DieselUlid> {
        Ok(DieselUlid::from_str(&self.0.project_id)?)
    }
<<<<<<< HEAD
    pub fn get_hook(&self, user_id: DieselUlid) -> Result<Hook> {
=======
    pub fn get_hook(&self, user_id: &DieselUlid) -> Result<Hook> {
>>>>>>> 6e882450
        match &self.0.hook {
            Some(APIHook {
                hook_type: Some(HookType::ExternalHook(external_hook)),
            }) => {
                let (trigger_type, trigger_key, trigger_value) = self.get_trigger()?;
                Ok(Hook {
                    id: DieselUlid::generate(),
                    name: "PLACEHOLDER_NAME".to_string(), //TODO: API hook name
                    description: "PLACEHOLDER_DESCRIPTION".to_string(), //TODO: API hook description
                    project_id: self.get_project_id()?,
<<<<<<< HEAD
                    owner: user_id,
=======
                    owner: *user_id,
>>>>>>> 6e882450
                    trigger_type,
                    trigger_key,
                    trigger_value,
                    timeout: self.get_timeout()?,
                    hook: postgres_types::Json(
                        crate::database::dsls::hook_dsl::HookVariant::External(ExternalHook {
                            url: external_hook.url.clone(),
                            credentials: external_hook.credentials.clone().map(|c| {
                                crate::database::dsls::hook_dsl::Credentials { token: c.token }
                            }),
                            template: crate::database::dsls::hook_dsl::TemplateVariant::Basic, // TODO: Match & verify CustomTemplate
                            method: match external_hook.method() {
                                Method::Unspecified => {
                                    return Err(anyhow!("Unspecified external hook reply method"))
                                }
                                Method::Put => crate::database::dsls::hook_dsl::Method::PUT,
                                Method::Post => crate::database::dsls::hook_dsl::Method::POST,
                            },
                        }),
                    ),
                })
            }
            Some(APIHook {
                hook_type: Some(HookType::InternalHook(internal_hook)),
            }) => {
                let (trigger_type, trigger_key, trigger_value) = self.get_trigger()?;
                let internal_hook = match &internal_hook.internal_action {
                    Some(InternalAction::AddLabel(AddLabel { key, value })) => {
                        InternalHook::AddHook {
                            key: key.clone(),
                            value: value.clone(),
                        }
                    }
                    Some(InternalAction::AddHook(AddHook { key, value })) => {
                        InternalHook::AddLabel {
                            key: key.clone(),
                            value: value.clone(),
                        }
                    }
                    Some(InternalAction::AddRelation(relation)) => InternalHook::CreateRelation {
                        relation: relation
                            .relation
                            .clone()
                            .ok_or_else(|| anyhow!("No relation provided"))?,
                    },
                    _ => return Err(anyhow!("Invalid internal action")),
                };
                Ok(Hook {
                    id: DieselUlid::generate(),
                    name: "PLACEHOLDER_NAME".to_string(), // TODO: Add name to API
                    description: "PLACEHOLDER_DESCRIPTION".to_string(), // TODO: Add description to API
                    project_id: self.get_project_id()?,
<<<<<<< HEAD
                    owner: user_id,
=======
                    owner: *user_id,
>>>>>>> 6e882450
                    trigger_type,
                    trigger_key,
                    trigger_value,
                    timeout: self.get_timeout()?,
                    hook: postgres_types::Json(
                        crate::database::dsls::hook_dsl::HookVariant::Internal(internal_hook),
                    ),
                })
            }
            _ => Err(anyhow!("Invalid hook provided")),
        }
    }

    fn verify_template(input: String) -> Result<bool> {
        let re = RegexSet::new(&[
            r"\{\{secret\}\}",
            r"\{\{object_id\}\}",
            r"\{\{hook_id\}\}",
            r"\{\{pubkey_serial\}\}",
        ])?;

        let matches: Vec<_> = re.matches(&input).into_iter().collect();

        if matches.len() == re.len() {
            Ok(true)
        } else {
            Ok(false)
        }
    }
}

impl Callback {
    pub fn get_keyvals(&self) -> Result<(KeyValues, KeyValues)> {
        // TODO: Needs other conversion, because hook_status can be set here
        let add = self
            .0
            .add_key_values
            .clone()
            .into_iter()
            .map(|kv| -> Result<KeyValue> {
                let variant = match kv.variant() {
                    aruna_rust_api::api::storage::models::v2::KeyValueVariant::Unspecified => {
                        return Err(anyhow!("Unspecified KeyValueVariant"))
                    }
                    aruna_rust_api::api::storage::models::v2::KeyValueVariant::Label => {
                        KeyValueVariant::LABEL
                    }
                    aruna_rust_api::api::storage::models::v2::KeyValueVariant::StaticLabel => {
                        KeyValueVariant::STATIC_LABEL
                    }
                    aruna_rust_api::api::storage::models::v2::KeyValueVariant::Hook => {
                        KeyValueVariant::HOOK
                    }
                    aruna_rust_api::api::storage::models::v2::KeyValueVariant::HookStatus => {
                        KeyValueVariant::HOOK_STATUS
                    }
                };
                Ok(KeyValue {
                    key: kv.key,
                    value: kv.value,
                    variant,
                })
            })
            .collect::<Result<Vec<KeyValue>>>()?;
        let rm = self
            .0
            .remove_key_values
            .clone()
            .into_iter()
            .map(|kv| -> Result<KeyValue> {
                let variant = match kv.variant() {
                    aruna_rust_api::api::storage::models::v2::KeyValueVariant::Unspecified => {
                        return Err(anyhow!("Unspecified KeyValueVariant"))
                    }
                    aruna_rust_api::api::storage::models::v2::KeyValueVariant::Label => {
                        KeyValueVariant::LABEL
                    }
                    aruna_rust_api::api::storage::models::v2::KeyValueVariant::StaticLabel => {
                        KeyValueVariant::STATIC_LABEL
                    }
                    aruna_rust_api::api::storage::models::v2::KeyValueVariant::Hook => {
                        KeyValueVariant::HOOK
                    }
                    aruna_rust_api::api::storage::models::v2::KeyValueVariant::HookStatus => {
                        KeyValueVariant::HOOK_STATUS
                    }
                };
                Ok(KeyValue {
                    key: kv.key,
                    value: kv.value,
                    variant,
                })
            })
            .collect::<Result<Vec<KeyValue>>>()?;
        Ok((KeyValues(add.to_owned()), KeyValues(rm.to_owned())))
    }

    pub fn verify_secret(
        &self,
        authorizer: Arc<PermissionHandler>,
        cache: Arc<Cache>,
    ) -> Result<()> {
        dbg!(&self);
        let (hook_id, object_id) = self.get_ids()?;
        dbg!(&hook_id);
        dbg!(&object_id);
        let pubkey_serial = self.0.pubkey_serial;
        dbg!(&pubkey_serial);
        let secret = self.0.secret.clone();
        dbg!(&secret);
        authorizer.token_handler.verify_hook_secret(
            cache.clone(),
            secret,
            object_id,
            hook_id,
            pubkey_serial,
        )?;
        Ok(())
    }

    pub fn get_ids(&self) -> Result<(DieselUlid, DieselUlid)> {
        Ok((
            DieselUlid::from_str(&self.0.hook_id)?,
            DieselUlid::from_str(&self.0.object_id)?,
        ))
    }
}

pub struct CustomTemplate {}

impl CustomTemplate {
    pub fn create_custom_template(
        input: String,
        hook_id: DieselUlid,
        object: &Object,
        secret: String,
        download_url: String,
        upload_credentials: GetCredentialsResponse,
        pubkey_serial: i32,
    ) -> Result<String> {
        let object_status = match object.object_status {
            ObjectStatus::ERROR => "ERROR".to_string(),
            ObjectStatus::INITIALIZING => "INITIALIZING".to_string(),
            ObjectStatus::VALIDATING => "VALIDATING".to_string(),
            ObjectStatus::AVAILABLE => "AVAILABLE".to_string(),
            ObjectStatus::UNAVAILABLE => "UNAVAILABLE".to_string(),
            ObjectStatus::DELETED => "DELETED".to_string(),
        };
        let data_class = match object.data_class {
            DataClass::PUBLIC => "PUBLIC".to_string(),
            DataClass::PRIVATE => "PRIVATE".to_string(),
            DataClass::WORKSPACE => "WORKSPACE".to_string(),
            DataClass::CONFIDENTIAL => "CONFIDENTIAL".to_string(),
        };
        let replacement_pairs = [
            (r"\{\{secret\}\}", secret),
            (r"\{\{object_id\}\}", object.id.to_string()),
            (r"\{\{hook_id\}\}", hook_id.to_string()),
            (r"\{\{pubkey_serial\}\}", pubkey_serial.to_string()),
            (r"\{\{name\}\}", object.name.clone()),
            (r"\{\{description\}\}", object.description.clone()),
            (r"\{\{size\}\}", object.content_len.to_string()),
            (
                r"\{\{key_values\}\}",
                // TODO: no json parsing here
                serde_json::to_string(&object.key_values.0)?,
            ),
            (r"\{\{status\}\}", object_status),
            (r"\{\{class\}\}", data_class),
            (
                r"\{\{endpoints\}\}",
                // TODO: Remove json parsing
                serde_json::to_string(&object.endpoints.0)?,
            ),
            (r"\{\{download_url\}\}", download_url),
            (r"\{\{access_key\}\}", upload_credentials.access_key),
            (r"\{\{secret_key\}\}", upload_credentials.secret_key),
        ];

        let mut input = input.clone();
        for (regex, replacement) in replacement_pairs {
            let re = Regex::new(regex)?;
            input = re.replace(&input, replacement).to_string();
        }
        Ok(input)
    }
}<|MERGE_RESOLUTION|>--- conflicted
+++ resolved
@@ -50,11 +50,8 @@
     pub fn get_project_id(&self) -> Result<DieselUlid> {
         Ok(DieselUlid::from_str(&self.0.project_id)?)
     }
-<<<<<<< HEAD
-    pub fn get_hook(&self, user_id: DieselUlid) -> Result<Hook> {
-=======
+
     pub fn get_hook(&self, user_id: &DieselUlid) -> Result<Hook> {
->>>>>>> 6e882450
         match &self.0.hook {
             Some(APIHook {
                 hook_type: Some(HookType::ExternalHook(external_hook)),
@@ -65,11 +62,7 @@
                     name: "PLACEHOLDER_NAME".to_string(), //TODO: API hook name
                     description: "PLACEHOLDER_DESCRIPTION".to_string(), //TODO: API hook description
                     project_id: self.get_project_id()?,
-<<<<<<< HEAD
-                    owner: user_id,
-=======
                     owner: *user_id,
->>>>>>> 6e882450
                     trigger_type,
                     trigger_key,
                     trigger_value,
@@ -122,11 +115,7 @@
                     name: "PLACEHOLDER_NAME".to_string(), // TODO: Add name to API
                     description: "PLACEHOLDER_DESCRIPTION".to_string(), // TODO: Add description to API
                     project_id: self.get_project_id()?,
-<<<<<<< HEAD
-                    owner: user_id,
-=======
                     owner: *user_id,
->>>>>>> 6e882450
                     trigger_type,
                     trigger_key,
                     trigger_value,
