use super::update_request_types::{LicenseUpdate, UpdateObject};
use crate::database::crud::CrudDb;
use crate::database::dsls::hook_dsl::TriggerVariant;
use crate::database::dsls::internal_relation_dsl::{
    InternalRelation, INTERNAL_RELATION_VARIANT_VERSION,
};
use crate::database::dsls::license_dsl::ALL_RIGHTS_RESERVED;
use crate::database::dsls::object_dsl::{KeyValue, KeyValueVariant, Object, ObjectWithRelations};
use crate::database::enums::ObjectStatus;
use crate::middlelayer::db_handler::DatabaseHandler;
use crate::middlelayer::update_request_types::{
    DataClassUpdate, DescriptionUpdate, KeyValueUpdate, NameUpdate,
};
use anyhow::{anyhow, Result};
use aruna_rust_api::api::notification::services::v2::EventVariant;
use aruna_rust_api::api::storage::services::v2::{FinishObjectStagingRequest, UpdateObjectRequest};
use diesel_ulid::DieselUlid;
use itertools::Itertools;
use postgres_types::Json;
use std::str::FromStr;

impl DatabaseHandler {
    pub async fn update_dataclass(&self, request: DataClassUpdate) -> Result<ObjectWithRelations> {
        // Extract parameter from request
        let dataclass = request.get_dataclass()?;
        let id = request.get_id()?;

        // Init transaction
        let mut client = self.database.get_client().await?;
        let transaction = client.transaction().await?;
        let transaction_client = transaction.client();

        // Update object in database
        let old_object = Object::get(id, transaction_client)
            .await?
            .ok_or(anyhow!("Resource not found."))?;

        if old_object.data_class < dataclass {
            return Err(anyhow!("Dataclasses can only be relaxed."));
        }

        Object::update_dataclass(id, dataclass, transaction_client).await?;
        transaction.commit().await?;

        // Fetch hierarchies and object relations for notifications
        let object_plus = Object::get_object_with_relations(&id, &client).await?; // Why not just modify the original object?
        let hierarchies = object_plus.object.fetch_object_hierarchies(&client).await?;

        // Try to emit object updated notification(s)
        if let Err(err) = self
            .natsio_handler
            .register_resource_event(
                &object_plus,
                hierarchies,
                EventVariant::Updated,
                Some(&DieselUlid::generate()), // block_id for deduplication
            )
            .await
        {
            // Log error, rollback transaction and return
            log::error!("{}", err);
            //transaction.rollback().await?;
            Err(anyhow::anyhow!("Notification emission failed"))
        } else {
            //transaction.commit().await?;
            Ok(object_plus)
        }
    }

    pub async fn update_name(&self, request: NameUpdate) -> Result<ObjectWithRelations> {
        let mut client = self.database.get_client().await?;
        let transaction = client.transaction().await?;
        let transaction_client = transaction.client();
        let name = request.get_name()?;
        let id = request.get_id()?;
        Object::update_name(id, name, transaction_client).await?;
        transaction.commit().await?;

        // Fetch hierarchies and object relations for notifications
        let object_plus = Object::get_object_with_relations(&id, &client).await?;

        let hierarchies = object_plus.object.fetch_object_hierarchies(&client).await?;

        // Try to emit object updated notification(s)
        if let Err(err) = self
            .natsio_handler
            .register_resource_event(
                &object_plus,
                hierarchies,
                EventVariant::Updated,
                Some(&DieselUlid::generate()), // block_id for deduplication
            )
            .await
        {
            // Log error, rollback transaction and return
            log::error!("{}", err);
            //transaction.rollback().await?;
            Err(anyhow::anyhow!("Notification emission failed"))
        } else {
            //transaction.commit().await?;
            Ok(object_plus)
        }
    }

    pub async fn update_description(
        &self,
        request: DescriptionUpdate,
    ) -> Result<ObjectWithRelations> {
        let mut client = self.database.get_client().await?;
        let transaction = client.transaction().await?;
        let transaction_client = transaction.client();
        let description = request.get_description();
        let id = request.get_id()?;
        Object::update_description(id, description, transaction_client).await?;
        transaction.commit().await?;

        // Fetch hierarchies and object relations for notifications
        let object_plus = Object::get_object_with_relations(&id, &client).await?;

        let hierarchies = object_plus.object.fetch_object_hierarchies(&client).await?;

        // Try to emit object updated notification(s)
        if let Err(err) = self
            .natsio_handler
            .register_resource_event(
                &object_plus,
                hierarchies,
                EventVariant::Updated,
                Some(&DieselUlid::generate()), // block_id for deduplication
            )
            .await
        {
            // Log error, rollback transaction and return
            log::error!("{}", err);
            //transaction.rollback().await?;
            Err(anyhow::anyhow!("Notification emission failed"))
        } else {
            //transaction.commit().await?;
            Ok(object_plus)
        }
    }

    pub async fn update_keyvals(&self, request: KeyValueUpdate) -> Result<ObjectWithRelations> {
        let mut client = self.database.get_client().await?;
        let transaction = client.transaction().await?;
        let transaction_client = transaction.client();
        let id = request.get_id()?;
        let (add_key_values, rm_key_values) = request.get_keyvals()?;
        let mut trigger = Vec::new();

        if add_key_values.0.is_empty() && rm_key_values.0.is_empty() {
            return Err(anyhow!(
                "Both add_key_values and remove_key_values are empty.",
            ));
        }
        if !add_key_values.0.is_empty() {
            for kv in add_key_values.0 {
                match kv.variant {
                    KeyValueVariant::HOOK => {
                        trigger.push(TriggerVariant::HOOK_ADDED);
                    }
                    KeyValueVariant::HOOK_STATUS => {
                        return Err(anyhow!(
                            "Can't create hook status outside of hook callbacks"
                        ));
                    }
                    KeyValueVariant::LABEL => {
                        trigger.push(TriggerVariant::LABEL_ADDED);
                    }
                    KeyValueVariant::STATIC_LABEL => {
                        trigger.push(TriggerVariant::STATIC_LABEL_ADDED);
                    }
                }
                Object::add_key_value(&id, transaction_client, kv).await?;
            }
        }

        if !rm_key_values.0.is_empty() {
            let object = Object::get(id, transaction_client)
                .await?
                .ok_or(anyhow!("Dataset does not exist."))?;
            for kv in rm_key_values.0 {
                if kv.variant == KeyValueVariant::STATIC_LABEL {
                    return Err(anyhow!("Cannot remove static labels."));
                } else if kv.variant == KeyValueVariant::HOOK_STATUS {
                    return Err(anyhow!(
                        "Cannot remove hook_status outside of hook_callback"
                    ));
                } else {
                    object.remove_key_value(transaction_client, kv).await?;
                }
            }
        }
        transaction.commit().await?;

        // Trigger hook
        let object_plus = Object::get_object_with_relations(&id, &client).await?;
        let db_handler = DatabaseHandler {
            database: self.database.clone(),
            natsio_handler: self.natsio_handler.clone(),
            cache: self.cache.clone(),
            hook_sender: self.hook_sender.clone(),
        };
        let object_clone = object_plus.clone();
        tokio::spawn(async move {
            let response = db_handler.trigger_hooks(object_clone, trigger, None).await;
            if response.is_err() {
                log::error!("{:?}", response)
            }
        });

        // Fetch hierarchies and object relations for notifications
        let hierarchies = object_plus.object.fetch_object_hierarchies(&client).await?;

        // Try to emit object updated notification(s)
        if let Err(err) = self
            .natsio_handler
            .register_resource_event(
                &object_plus,
                hierarchies,
                EventVariant::Updated,
                Some(&DieselUlid::generate()), // block_id for deduplication
            )
            .await
        {
            // Log error, rollback transaction and return
            log::error!("{}", err);
            //transaction.rollback().await?;
            Err(anyhow::anyhow!("Notification emission failed"))
        } else {
            //transaction.commit().await?;
            Ok(object_plus)
        }
    }

    pub async fn update_license(&self, request: LicenseUpdate) -> Result<ObjectWithRelations> {
        let client = self.database.get_client().await?;
        let id = request.get_id()?;
        let old = Object::get(id, &client)
            .await?
            .ok_or_else(|| anyhow!("Resource not found"))?;
        let (metadata_tag, data_tag) = request.get_licenses(&old, &client).await?;
        Object::update_licenses(id, data_tag, metadata_tag, &client).await?;

        // Fetch hierarchies and object relations for notifications
        let object_plus = Object::get_object_with_relations(&id, &client).await?;
        let hierarchies = object_plus.object.fetch_object_hierarchies(&client).await?;

        // Try to emit object updated notification(s)
        if let Err(err) = self
            .natsio_handler
            .register_resource_event(
                &object_plus,
                hierarchies,
                EventVariant::Updated,
                Some(&DieselUlid::generate()), // block_id for deduplication
            )
            .await
        {
            // Log error, rollback transaction and return
            log::error!("{}", err);
            //transaction.rollback().await?;
            Err(anyhow::anyhow!("Notification emission failed"))
        } else {
            //transaction.commit().await?;
            Ok(object_plus)
        }
    }

    pub async fn update_grpc_object(
        &self,
        request: UpdateObjectRequest,
        user_id: DieselUlid,
        is_service_account: bool,
    ) -> Result<(
        ObjectWithRelations,
        bool, // Creates revision
    )> {
        let mut client = self.database.get_client().await?;
        let req = UpdateObject(request.clone());
        let id = req.get_id()?;
        let owr = Object::get_object_with_relations(&id, &client).await?;
        let old = owr.object.clone();
        let transaction = client.transaction().await?;
        let transaction_client = transaction.client();

        // If license is updated from all rights reserved to anything no new revision is triggered
        let license_triggers_new_revision = match (
            (old.data_license == ALL_RIGHTS_RESERVED),
            (old.metadata_license == ALL_RIGHTS_RESERVED),
        ) {
            (true, true) => false,
            (true, false) => request.metadata_license_tag.is_some(),
            (false, true) => request.data_license_tag.is_some(),
            (false, false) => match (request.data_license_tag, request.metadata_license_tag) {
                // If nothing is updated, no new revision is triggered
                (None, None) => false,
                // If one or both are updated, new revision is triggered
                (_, _) => true,
            },
        };
        let (data_class, dataclass_triggers_new_revision) =
            req.get_dataclass(old.clone(), is_service_account)?;
        let (id, is_new, affected) = if request.force_revision
            || request.name.is_some()
            || !request.remove_key_values.is_empty()
            || !request.hashes.is_empty()
            || license_triggers_new_revision
            || dataclass_triggers_new_revision
        {
            let id = DieselUlid::generate();
            let (metadata_license, data_license) =
                req.get_license(&old, transaction_client).await?;
            // Create new object
            let mut create_object = Object {
                id,
                content_len: old.content_len,
                count: 1,
                revision_number: old.revision_number + 1,
                external_relations: old.clone().external_relations,
                created_at: None,
                created_by: user_id,
                data_class,
                description: req.get_description(old.clone()),
                name: req.get_name(old.clone()),
                key_values: Json(req.get_all_kvs(old.clone())?),
                hashes: Json(req.get_hashes(old.clone())?),
                object_type: crate::database::enums::ObjectType::OBJECT,
                object_status: ObjectStatus::INITIALIZING, // New revisions must be finished
                dynamic: false,
                endpoints: Json(req.get_endpoints(old.clone(), true)?),
                metadata_license,
                data_license,
            };
            create_object.create(transaction_client).await?;

            // Clone all relations of old object with new object id
            let relations = UpdateObject::get_all_relations(owr.clone(), create_object.clone());
            let (mut new, (delete, mut affected)): (
                Vec<InternalRelation>,
                (Vec<DieselUlid>, Vec<DieselUlid>),
            ) = relations.into_iter().unzip();
            // Add version relation for old -> new
            let version = InternalRelation {
                id: DieselUlid::generate(),
                origin_pid: old.id,
                origin_type: old.object_type,
                relation_name: INTERNAL_RELATION_VARIANT_VERSION.to_string(),
                target_pid: create_object.id,
                target_type: create_object.object_type,
                target_name: create_object.name.clone(),
            };
            new.push(version);
            // Delete all relations for old object
            InternalRelation::batch_delete(&delete, transaction_client).await?;
            // Create all relations for new_object
            InternalRelation::batch_create(&new, transaction_client).await?;
            // Add parent if updated
            if let Some(p) = request.parent.clone() {
                let mut relation = UpdateObject::add_parent_relation(
                    id,
                    p.clone(),
                    create_object.name.to_string(),
                )?;
                relation.create(transaction_client).await?;
                let changed = match p {
                    aruna_rust_api::api::storage::services::v2::update_object_request::Parent::ProjectId(id) => DieselUlid::from_str(&id)?,
                    aruna_rust_api::api::storage::services::v2::update_object_request::Parent::CollectionId(id) => DieselUlid::from_str(&id)?,
                    aruna_rust_api::api::storage::services::v2::update_object_request::Parent::DatasetId(id) => DieselUlid::from_str(&id)?,
                };
                affected.push(changed);
            }
            // Return all affected ids for cache sync
            affected.push(old.id);

            (id, true, affected)
        } else {
            // Update in place
            let update_object = Object {
                id: old.id,
                content_len: old.content_len,
                count: 1,
                revision_number: old.revision_number,
                external_relations: old.clone().external_relations,
                created_at: None,
                created_by: old.created_by,
                data_class,
                description: req.get_description(old.clone()),
                name: old.clone().name,
                key_values: Json(req.get_add_keyvals(old.clone())?),
                hashes: old.clone().hashes,
                object_type: crate::database::enums::ObjectType::OBJECT,
                object_status: old.object_status.clone(),
                dynamic: false,
                endpoints: Json(req.get_endpoints(old.clone(), false)?),
                metadata_license: old.metadata_license,
                data_license: old.data_license,
            };
            update_object.update(transaction_client).await?;
            // Create & return all affected ids for cache sync
            let affected = if let Some(p) = request.parent.clone() {
                let mut relation = UpdateObject::add_parent_relation(
                    id,
                    p.clone(),
                    update_object.name.to_string(),
                )?;
                relation.create(transaction_client).await?;
                let p_id = match p {
                    aruna_rust_api::api::storage::services::v2::update_object_request::Parent::ProjectId(id) => DieselUlid::from_str(&id)?,
                    aruna_rust_api::api::storage::services::v2::update_object_request::Parent::CollectionId(id) => DieselUlid::from_str(&id)?,
                    aruna_rust_api::api::storage::services::v2::update_object_request::Parent::DatasetId(id) => DieselUlid::from_str(&id)?,
                };
                vec![p_id, update_object.id]
            } else {
                vec![update_object.id]
            };

            (id, false, affected)
        };
        transaction.commit().await?;

        // Cache sync of newly created object
        let owr = Object::get_object_with_relations(&id, &client).await?;
        self.cache.add_object(owr.clone());

        // Update all affected objects in cache
        if !affected.is_empty() {
            let affected = Object::get_objects_with_relations(&affected, &client).await?;
            for o in affected {
                dbg!(&o);
                self.cache.upsert_object(&o.object.id.clone(), o);
            }
        }

        let hierarchies = owr.object.fetch_object_hierarchies(&client).await?;

        // Trigger hooks for the 4 combinations:
        // 1. update in place & new key_vals
        // 2. New object & new key_vals
        // 3. New object & no added key_vals -> Only old key_vals
        // 4. update in place & no key_vals

        let object = owr.clone();
        if !req.0.add_key_values.is_empty() && !is_new {
            dbg!("TRIGGER");
            let kvs: Vec<KeyValue> = req
                .0
                .add_key_values
                .iter()
                .map(|kv| kv.try_into())
                .collect::<Result<Vec<KeyValue>>>()?;
            // FIXME: Inefficient, theoretically this could always be set to all TriggerVariants,
            // but needs additional testing
            let trigger_variants = kvs
                .iter()
                .filter_map(|kv| match kv.variant {
                    KeyValueVariant::HOOK => Some(TriggerVariant::HOOK_ADDED),
                    KeyValueVariant::LABEL => Some(TriggerVariant::LABEL_ADDED),
                    KeyValueVariant::STATIC_LABEL => Some(TriggerVariant::STATIC_LABEL_ADDED),
                    KeyValueVariant::HOOK_STATUS => None,
                })
                .dedup()
                .collect();
            let db_handler = DatabaseHandler {
                database: self.database.clone(),
                natsio_handler: self.natsio_handler.clone(),
                cache: self.cache.clone(),
                hook_sender: self.hook_sender.clone(),
            };
            // tokio::spawn cannot return errors, so manual error logs are returned
            tokio::spawn(async move {
                let call = db_handler
                    .trigger_hooks(object, trigger_variants, Some(kvs))
                    .await;
                if call.is_err() {
                    log::error!("{:?}", call);
                }
            });
        } else if !req.0.add_key_values.is_empty() && is_new {
            let kvs = req
                .0
                .add_key_values
                .iter()
                .map(|kv| kv.try_into())
                .collect::<Result<Vec<KeyValue>>>()?;
            // FIXME: Inefficient, theoretically this could always be set to all TriggerVariants,
            // but needs additional testing
            let mut trigger_variants: Vec<TriggerVariant> = kvs
                .iter()
                .filter_map(|kv| match kv.variant {
                    KeyValueVariant::HOOK => Some(TriggerVariant::HOOK_ADDED),
                    KeyValueVariant::LABEL => Some(TriggerVariant::LABEL_ADDED),
                    KeyValueVariant::STATIC_LABEL => Some(TriggerVariant::STATIC_LABEL_ADDED),
                    KeyValueVariant::HOOK_STATUS => None,
                })
                .dedup()
                .collect();
            trigger_variants.push(TriggerVariant::RESOURCE_CREATED);
            let db_handler = DatabaseHandler {
                database: self.database.clone(),
                natsio_handler: self.natsio_handler.clone(),
                cache: self.cache.clone(),
                hook_sender: self.hook_sender.clone(),
            };
            tokio::spawn(async move {
                let call_on_create = db_handler
                    .trigger_hooks(object, trigger_variants, Some(kvs))
                    .await;
                if call_on_create.is_err() {
                    log::error!("{:?}", call_on_create);
                }
            });
        } else if is_new {
            let db_handler = DatabaseHandler {
                database: self.database.clone(),
                natsio_handler: self.natsio_handler.clone(),
                cache: self.cache.clone(),
                hook_sender: self.hook_sender.clone(),
            };
            tokio::spawn(async move {
                let on_append = db_handler
                    .trigger_hooks(object, vec![TriggerVariant::RESOURCE_CREATED], None)
                    .await;
                if on_append.is_err() {
                    log::error!("{:?}", on_append);
                }
            });
        };

        // Try to emit object updated notification(s)
        if let Err(err) = self
            .natsio_handler
            .register_resource_event(
                &owr,
                hierarchies,
                EventVariant::Updated,
                Some(&DieselUlid::generate()), // block_id for deduplication
            )
            .await
        {
            // Log error, rollback transaction and return
            log::error!("{}", err);
            //transaction.rollback().await?;
            Err(anyhow::anyhow!("Notification emission failed"))
        } else {
            //transaction.commit().await?;
            Ok((owr, is_new))
        }
    }

    pub async fn finish_object(
        &self,
        request: FinishObjectStagingRequest,
<<<<<<< HEAD
        user_id: DieselUlid,
        dataproxy_id: Option<DieselUlid>,
=======
>>>>>>> e32a4d12
    ) -> Result<ObjectWithRelations> {
        let mut client = self.database.get_client().await?;
        let id = DieselUlid::from_str(&request.object_id)?;
        let object = Object::get(id, &client)
            .await?
            .ok_or_else(|| anyhow!("Object not found"))?;
        let (endpoint_id, endpoint_info) = if let Some(id) = dataproxy_id {
            let temp = object
                .endpoints
                .0
                .get(&id)
                .ok_or_else(|| anyhow!("No endpoints defined in object"))?;
            (id, temp.clone())
        } else {
            return Err(anyhow!("Could not retrieve endpoint info"));
        };

        //let (endpoint_id, ep_info) = temp.pair();

        let transaction = client.transaction().await?;
        let transaction_client = transaction.client();
        let hashes = if request.hashes.is_empty() {
            None
        } else {
            Some(request.hashes.try_into()?)
        };
        let content_len = request.content_len;
        Object::finish_object_staging(
            &id,
            transaction_client,
            hashes,
            content_len,
            ObjectStatus::AVAILABLE,
        )
        .await?;
        Object::update_endpoints(
            endpoint_id,
            crate::database::dsls::object_dsl::EndpointInfo {
                replication: endpoint_info.replication,
                status: Some(crate::database::enums::ReplicationStatus::Finished),
            },
            vec![id],
            transaction_client,
        )
        .await?;

        transaction.commit().await?;

        let object = Object::get_object_with_relations(&id, &client).await?;
        let db_handler = DatabaseHandler {
            database: self.database.clone(),
            natsio_handler: self.natsio_handler.clone(),
            cache: self.cache.clone(),
            hook_sender: self.hook_sender.clone(),
        };
        let owr = object.clone();
        tokio::spawn(async move {
            let call = db_handler
                .trigger_hooks(owr, vec![TriggerVariant::OBJECT_FINISHED], None)
                .await;
            if call.is_err() {
                log::error!("{:?}", call);
            }
        });

        // Try to emit object updated notification(s)
        let hierarchies = object.object.fetch_object_hierarchies(&client).await?;
        if let Err(err) = self
            .natsio_handler
            .register_resource_event(
                &object,
                hierarchies,
                EventVariant::Updated,
                Some(&DieselUlid::generate()), // block_id for deduplication
            )
            .await
        {
            // Log error, rollback transaction and return
            log::error!("{}", err);
            //transaction.rollback().await?;
            Err(anyhow::anyhow!("Notification emission failed"))
        } else {
            //transaction.commit().await?;
            Ok(object)
        }
        // TODO
        // - UpdateObjectEvent
        // - Replication logic
        //  ->  DataProxy, that calls finish, is updated to
        //      ReplicationStatus::Finished
        //Ok(object)
    }
}<|MERGE_RESOLUTION|>--- conflicted
+++ resolved
@@ -551,11 +551,8 @@
     pub async fn finish_object(
         &self,
         request: FinishObjectStagingRequest,
-<<<<<<< HEAD
         user_id: DieselUlid,
         dataproxy_id: Option<DieselUlid>,
-=======
->>>>>>> e32a4d12
     ) -> Result<ObjectWithRelations> {
         let mut client = self.database.get_client().await?;
         let id = DieselUlid::from_str(&request.object_id)?;
