--- conflicted
+++ resolved
@@ -1591,7 +1591,6 @@
         Ok(ContextContainer(vec))
     }
 }
-<<<<<<< HEAD
 
 impl From<ReplicationType> for Variant {
     fn from(input: ReplicationType) -> Self {
@@ -1619,7 +1618,6 @@
     }
 }
 
-=======
 impl TryFrom<DBUser> for ServiceAccount {
     type Error = tonic::Status;
     fn try_from(user: DBUser) -> Result<Self, tonic::Status> {
@@ -1657,7 +1655,6 @@
         }
     }
 }
->>>>>>> 74d08c4b
 // Conversion tests
 #[cfg(test)]
 mod tests {
