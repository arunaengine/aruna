use crate::database::dsls::internal_relation_dsl::InternalRelation;
use crate::database::dsls::internal_relation_dsl::{
    INTERNAL_RELATION_VARIANT_BELONGS_TO, INTERNAL_RELATION_VARIANT_METADATA,
    INTERNAL_RELATION_VARIANT_ORIGIN, INTERNAL_RELATION_VARIANT_POLICY,
    INTERNAL_RELATION_VARIANT_VERSION,
};
<<<<<<< HEAD
use crate::database::dsls::object_dsl::Object;
use crate::database::dsls::user_dsl::{APIToken, User};
use crate::database::enums::{DbPermissionLevel, ObjectMapping};
=======
use crate::database::dsls::user_dsl::{
    APIToken, CustomAttributes as DBCustomAttributes, User as DBUser,
    UserAttributes as DBUserAttributes,
};
use crate::database::enums::{DbPermissionLevel, EndpointVariant};
>>>>>>> c3d1380c
use crate::database::{
    dsls::endpoint_dsl::{Endpoint as DBEndpoint, HostConfig, HostConfigs},
    dsls::object_dsl::{
        Algorithm, DefinedVariant, ExternalRelation as DBExternalRelation, ExternalRelations,
        Hash as DBHash, Hashes, KeyValue as DBKeyValue, KeyValueVariant, KeyValues,
        ObjectWithRelations,
    },
    enums::{DataClass, DataProxyFeature, EndpointStatus, ObjectStatus, ObjectType},
};
use crate::middlelayer::create_request_types::Parent;
use ahash::RandomState;
use anyhow::{anyhow, Result};
<<<<<<< HEAD
use aruna_rust_api::api::storage::models::v2::permission::ResourceId;
use aruna_rust_api::api::storage::models::v2::{
    generic_resource, CustomAttributes, Permission, PermissionLevel, ResourceVariant, Status,
    Token, User as ApiUser, UserAttributes,
};
=======
>>>>>>> c3d1380c
use aruna_rust_api::api::storage::models::v2::{
    generic_resource, permission::ResourceId, relation::Relation as RelationEnum,
    Collection as GRPCCollection, CustomAttributes, Dataset as GRPCDataset, Endpoint,
    EndpointHostConfig, ExternalRelation, Hash, InternalRelation as APIInternalRelation, KeyValue,
    Object as GRPCObject, Permission, Project as GRPCProject, Relation, Stats, Token, User,
    UserAttributes,
};
use aruna_rust_api::api::storage::services::v2::{
    create_collection_request, create_dataset_request, create_object_request,
};
use dashmap::DashMap;
use diesel_ulid::DieselUlid;
use std::str::FromStr;
use tonic::metadata::MetadataMap;

pub fn type_name_of<T>(_: T) -> &'static str {
    std::any::type_name::<T>()
}

pub fn get_token_from_md(md: &MetadataMap) -> Result<String> {
    let token_string = md
        .get("Authorization")
        .ok_or(anyhow!("Metadata token not found"))?
        .to_str()?;

    let splitted = token_string.split(' ').collect::<Vec<_>>();

    if splitted.len() != 2 {
        log::debug!(
            "Could not get token from metadata: Wrong length, expected: 2, got: {:?}",
            splitted.len()
        );
        return Err(anyhow!("Authorization flow error"));
    }

    if splitted[0] != "Bearer" {
        log::debug!(
            "Could not get token from metadata: Invalid token type, expected: Bearer, got: {:?}",
            splitted[0]
        );

        return Err(anyhow!("Authorization flow error"));
    }

    if splitted[1].is_empty() {
        log::debug!(
            "Could not get token from metadata: Invalid token length, expected: >0, got: {:?}",
            splitted[1].len()
        );

        return Err(anyhow!("Authorization flow error"));
    }

    Ok(splitted[1].to_string())
}

impl TryFrom<&Vec<KeyValue>> for KeyValues {
    type Error = anyhow::Error;
    fn try_from(key_val: &Vec<KeyValue>) -> Result<Self> {
        let mut key_vals: Vec<DBKeyValue> = Vec::new();
        for kv in key_val {
            let kv = kv.try_into()?;
            key_vals.push(kv);
        }
        Ok(KeyValues(key_vals))
    }
}

impl TryFrom<&KeyValue> for DBKeyValue {
    type Error = anyhow::Error;
    fn try_from(key_val: &KeyValue) -> Result<Self> {
        Ok(DBKeyValue {
            key: key_val.key.clone(),
            value: key_val.value.clone(),
            variant: key_val.variant.try_into()?,
        })
    }
}

impl TryFrom<i32> for KeyValueVariant {
    type Error = anyhow::Error;
    fn try_from(var: i32) -> Result<Self> {
        match var {
            1 => Ok(KeyValueVariant::LABEL),
            2 => Ok(KeyValueVariant::STATIC_LABEL),
            3 => Ok(KeyValueVariant::HOOK),
            _ => Err(anyhow!("KeyValue variant not defined.")),
        }
    }
}

impl TryFrom<&Vec<ExternalRelation>> for ExternalRelations {
    type Error = anyhow::Error;
    //noinspection ALL
    fn try_from(ex_rels: &Vec<ExternalRelation>) -> Result<Self> {
        let relations: DashMap<String, DBExternalRelation, RandomState> = DashMap::default();
        for r in ex_rels {
            let rs: DBExternalRelation = r.try_into()?;
            relations.insert(r.identifier.clone(), rs);
        }
        Ok(ExternalRelations(relations))
    }
}

impl TryFrom<&ExternalRelation> for DBExternalRelation {
    type Error = anyhow::Error;
    fn try_from(ex_rel: &ExternalRelation) -> Result<Self> {
        let (defined_variant, custom_variant) = match ex_rel.defined_variant {
            1 => (DefinedVariant::URL, None),
            2 => (DefinedVariant::IDENTIFIER, None),
            3 => (DefinedVariant::CUSTOM, ex_rel.custom_variant.clone()),
            _ => return Err(anyhow!("Relation variant not defined.")),
        };
        Ok(DBExternalRelation {
            identifier: ex_rel.identifier.to_string(),
            defined_variant,
            custom_variant,
        })
    }
}

impl TryFrom<i32> for DataClass {
    type Error = anyhow::Error;
    fn try_from(var: i32) -> Result<Self> {
        match var {
            1 => Ok(DataClass::PUBLIC),
            2 => Ok(DataClass::PRIVATE),
            4 => Ok(DataClass::WORKSPACE),
            5 => Ok(DataClass::CONFIDENTIAL),
            _ => Err(anyhow!("Not defined.")),
        }
    }
}
impl From<DataClass> for i32 {
    fn from(var: DataClass) -> Self {
        match var {
            DataClass::PUBLIC => 1,
            DataClass::PRIVATE => 2,
            DataClass::WORKSPACE => 4,
            DataClass::CONFIDENTIAL => 5,
        }
    }
}
impl From<ObjectStatus> for i32 {
    fn from(var: ObjectStatus) -> Self {
        match var {
            ObjectStatus::INITIALIZING => 1,
            ObjectStatus::VALIDATING => 2,
            ObjectStatus::AVAILABLE => 3,
            ObjectStatus::UNAVAILABLE => 4,
            ObjectStatus::ERROR => 5,
            ObjectStatus::DELETED => 6,
        }
    }
}
impl TryFrom<i32> for ObjectStatus {
    type Error = anyhow::Error;

    fn try_from(value: i32) -> std::result::Result<Self, Self::Error> {
        match value {
            1 => Ok(ObjectStatus::INITIALIZING),
            2 => Ok(ObjectStatus::VALIDATING),
            3 => Ok(ObjectStatus::AVAILABLE),
            4 => Ok(ObjectStatus::UNAVAILABLE),
            5 => Ok(ObjectStatus::ERROR),
            6 => Ok(ObjectStatus::DELETED),
            _ => Err(anyhow!("Object status not defined")),
        }
    }
}
impl From<ObjectStatus> for Status {
    fn from(val: ObjectStatus) -> Self {
        match val {
            ObjectStatus::INITIALIZING => Status::Initializing,
            ObjectStatus::VALIDATING => Status::Validating,
            ObjectStatus::AVAILABLE => Status::Available,
            ObjectStatus::UNAVAILABLE => Status::Unavailable,
            ObjectStatus::ERROR => Status::Error,
            ObjectStatus::DELETED => Status::Error,
        }
    }
}

impl From<KeyValues> for Vec<KeyValue> {
    //noinspection ALL
    fn from(keyval: KeyValues) -> Self {
        keyval
            .0
            .into_iter()
            .map(|kv| KeyValue {
                key: kv.key,
                value: kv.value,
                variant: match kv.variant {
                    KeyValueVariant::LABEL => 1,
                    KeyValueVariant::STATIC_LABEL => 2,
                    KeyValueVariant::HOOK => 3,
                },
            })
            .collect()
    }
}

impl From<DBExternalRelation> for ExternalRelation {
    fn from(r: DBExternalRelation) -> Self {
        let (defined_variant, custom_variant) = match r.defined_variant {
            DefinedVariant::CUSTOM => (3, r.custom_variant),
            DefinedVariant::IDENTIFIER => (2, None),
            DefinedVariant::URL => (1, None),
        };
        ExternalRelation {
            identifier: r.identifier,
            defined_variant,
            custom_variant,
        }
    }
}

impl TryFrom<Vec<Hash>> for Hashes {
    type Error = anyhow::Error;
    fn try_from(h: Vec<Hash>) -> Result<Self> {
        let mut hashes = Vec::new();
        for h in h {
            hashes.push(DBHash {
                alg: h.alg.try_into()?,
                hash: h.hash,
            })
        }

        Ok(Hashes(hashes))
    }
}

impl TryFrom<i32> for Algorithm {
    type Error = anyhow::Error;
    fn try_from(a: i32) -> Result<Self> {
        match a {
            1 => Ok(Algorithm::MD5),
            2 => Ok(Algorithm::SHA256),
            _ => Err(anyhow!("Hash algorithm conversion error.")),
        }
    }
}

impl From<Hashes> for Vec<Hash> {
    fn from(hashes: Hashes) -> Self {
        hashes
            .0
            .into_iter()
            .map(|h| Hash {
                alg: match h.alg {
                    Algorithm::MD5 => 1,
                    Algorithm::SHA256 => 2,
                },
                hash: h.hash,
            })
            .collect()
    }
}

impl From<ObjectType> for i32 {
    fn from(object_type: ObjectType) -> Self {
        match object_type {
            ObjectType::PROJECT => 1,
            ObjectType::COLLECTION => 2,
            ObjectType::DATASET => 3,
            ObjectType::OBJECT => 4,
        }
    }
}

impl From<ObjectType> for ResourceVariant {
    fn from(object_type: ObjectType) -> Self {
        match object_type {
            ObjectType::PROJECT => ResourceVariant::Project,
            ObjectType::COLLECTION => ResourceVariant::Collection,
            ObjectType::DATASET => ResourceVariant::Dataset,
            ObjectType::OBJECT => ResourceVariant::Object,
        }
    }
}

impl From<ObjectMapping<DieselUlid>> for ResourceId {
    fn from(value: ObjectMapping<DieselUlid>) -> Self {
        match value {
            ObjectMapping::PROJECT(id) => ResourceId::ProjectId(id.to_string()),
            ObjectMapping::COLLECTION(id) => ResourceId::CollectionId(id.to_string()),
            ObjectMapping::DATASET(id) => ResourceId::DatasetId(id.to_string()),
            ObjectMapping::OBJECT(id) => ResourceId::ObjectId(id.to_string()),
        }
    }
}

// Conversion from database model user token to proto user
impl From<User> for ApiUser {
    fn from(db_user: User) -> Self {
        // Convert and collect tokens
        let api_tokens = db_user
            .attributes
            .0
            .tokens
            .into_iter()
            .map(|(token_id, token)| convert_token_to_proto(&token_id, token))
            .collect::<Vec<_>>();

        // Collect custom attributes
        let api_custom_attributes = db_user
            .attributes
            .0
            .custom_attributes
            .into_iter()
            .map(|ca| CustomAttributes {
                attribute_name: ca.attribute_name,
                attribute_value: ca.attribute_value,
            })
            .collect::<Vec<_>>();

        // Collect personal permissions
        let api_permissions = db_user
            .attributes
            .0
            .permissions
            .into_iter()
            .map(|(resource_id, resource_mapping)| {
                convert_permission_to_proto(resource_id, resource_mapping)
            })
            .collect::<Vec<_>>();

        // Return proto user
        ApiUser {
            id: db_user.id.to_string(),
            external_id: db_user.external_id.unwrap_or_default(),
            display_name: db_user.display_name,
            active: db_user.active,
            email: db_user.email,
            attributes: Some(UserAttributes {
                global_admin: db_user.attributes.0.global_admin,
                service_account: db_user.attributes.0.service_account,
                tokens: api_tokens,
                custom_attributes: api_custom_attributes,
                personal_permissions: api_permissions,
            }),
        }
    }
}

// Conversion from database permission to proto permission
pub fn convert_permission_to_proto(
    resource_id: DieselUlid,
    resource_mapping: ObjectMapping<DbPermissionLevel>,
) -> Permission {
    match resource_mapping {
        ObjectMapping::PROJECT(perm) => Permission {
            permission_level: PermissionLevel::from(perm) as i32,
            resource_id: Some(ResourceId::ProjectId(resource_id.to_string())),
        },
        ObjectMapping::COLLECTION(perm) => Permission {
            permission_level: PermissionLevel::from(perm) as i32,
            resource_id: Some(ResourceId::CollectionId(resource_id.to_string())),
        },
        ObjectMapping::DATASET(perm) => Permission {
            permission_level: PermissionLevel::from(perm) as i32,
            resource_id: Some(ResourceId::DatasetId(resource_id.to_string())),
        },
        ObjectMapping::OBJECT(perm) => Permission {
            permission_level: PermissionLevel::from(perm) as i32,
            resource_id: Some(ResourceId::ObjectId(resource_id.to_string())),
        },
    }
}

// Conversion from database model token to proto token
pub fn convert_token_to_proto(token_id: &DieselUlid, db_token: APIToken) -> Token {
    Token {
        id: token_id.to_string(),
        name: db_token.name,
        created_at: Some(db_token.created_at.into()),
        expires_at: Some(db_token.expires_at.into()),
        permission: Some(Permission {
            permission_level: Into::<PermissionLevel>::into(db_token.user_rights) as i32,
            resource_id: db_token.object_id.map(ResourceId::from),
        }),
    }
}

// Conversion from database model permission level to proto permission level
impl From<DbPermissionLevel> for PermissionLevel {
    fn from(db_perm: DbPermissionLevel) -> Self {
        match db_perm {
            DbPermissionLevel::DENY => PermissionLevel::Unspecified, // Should not exist on db side
            DbPermissionLevel::NONE => PermissionLevel::None,
            DbPermissionLevel::READ => PermissionLevel::Read,
            DbPermissionLevel::APPEND => PermissionLevel::Append,
            DbPermissionLevel::WRITE => PermissionLevel::Write,
            DbPermissionLevel::ADMIN => PermissionLevel::Admin,
        }
    }
}

impl From<ObjectWithRelations> for generic_resource::Resource {
    fn from(object_with_relations: ObjectWithRelations) -> generic_resource::Resource {
        let (inbound, outbound) = (
            object_with_relations
                .inbound
                .0
                .iter()
                .chain(object_with_relations.inbound_belongs_to.0.iter())
                .map(|r| r.clone())
                .collect::<Vec<InternalRelation>>(),
            object_with_relations
                .outbound
                .0
                .iter()
                .chain(object_with_relations.outbound_belongs_to.0.iter())
                .map(|r| r.clone())
                .collect::<Vec<InternalRelation>>(),
        );

        let mut inbound = inbound
            .into_iter()
            .map(|r| from_db_internal_relation(r, true))
            .collect::<Vec<_>>();

        let mut outbound = outbound
            .into_iter()
            .map(|r| from_db_internal_relation(r, false))
            .collect::<Vec<_>>();
        let mut relations: Vec<Relation> = object_with_relations
            .object
            .external_relations
            .0
             .0
            .into_iter()
            .map(|r| Relation {
                relation: Some(RelationEnum::External(r.1.into())),
            })
            .collect();
        relations.append(&mut inbound);
        relations.append(&mut outbound);
        let stats = Some(Stats {
            count: object_with_relations.object.count as i64,
            size: 0, // TODO
            last_updated: object_with_relations.object.created_at.map(|t| t.into()),
        });

        match object_with_relations.object.object_type {
            ObjectType::PROJECT => generic_resource::Resource::Project(GRPCProject {
                id: object_with_relations.object.id.to_string(),
                name: object_with_relations.object.name,
                description: object_with_relations.object.description,
                created_at: object_with_relations.object.created_at.map(|t| t.into()),
                stats,
                created_by: object_with_relations.object.created_by.to_string(),
                data_class: object_with_relations.object.data_class.into(),
                dynamic: object_with_relations.object.dynamic,
                key_values: object_with_relations.object.key_values.0.into(),
                status: object_with_relations.object.object_status.into(),
                relations,
            }),
            ObjectType::COLLECTION => generic_resource::Resource::Collection(GRPCCollection {
                id: object_with_relations.object.id.to_string(),
                name: object_with_relations.object.name,
                description: object_with_relations.object.description,
                created_at: object_with_relations.object.created_at.map(|t| t.into()),
                stats,
                created_by: object_with_relations.object.created_by.to_string(),
                data_class: object_with_relations.object.data_class.into(),
                dynamic: object_with_relations.object.dynamic,
                key_values: object_with_relations.object.key_values.0.into(),
                status: object_with_relations.object.object_status.into(),
                relations,
            }),
            ObjectType::DATASET => generic_resource::Resource::Dataset(GRPCDataset {
                id: object_with_relations.object.id.to_string(),
                name: object_with_relations.object.name,
                description: object_with_relations.object.description,
                created_at: object_with_relations.object.created_at.map(|t| t.into()),
                stats,
                created_by: object_with_relations.object.created_by.to_string(),
                data_class: object_with_relations.object.data_class.into(),
                dynamic: object_with_relations.object.dynamic,
                key_values: object_with_relations.object.key_values.0.into(),
                status: object_with_relations.object.object_status.into(),
                relations,
            }),
            ObjectType::OBJECT => generic_resource::Resource::Object(GRPCObject {
                id: object_with_relations.object.id.to_string(),
                content_len: object_with_relations.object.content_len,
                name: object_with_relations.object.name,
                description: object_with_relations.object.description,
                created_at: object_with_relations.object.created_at.map(|t| t.into()),
                created_by: object_with_relations.object.created_by.to_string(),
                data_class: object_with_relations.object.data_class.into(),
                dynamic: object_with_relations.object.dynamic,
                hashes: object_with_relations.object.hashes.0.into(),
                key_values: object_with_relations.object.key_values.0.into(),
                status: object_with_relations.object.object_status.into(),
                relations,
            }),
        }
    }
}

pub fn from_db_internal_relation(internal: InternalRelation, inbound: bool) -> Relation {
    let (direction, resource_variant) = if inbound {
        (
            1,
            match internal.origin_type {
                ObjectType::PROJECT => 1,
                ObjectType::COLLECTION => 2,
                ObjectType::DATASET => 3,
                ObjectType::OBJECT => 4,
            },
        )
    } else {
        (
            2,
            match internal.target_type {
                ObjectType::PROJECT => 1,
                ObjectType::COLLECTION => 2,
                ObjectType::DATASET => 3,
                ObjectType::OBJECT => 4,
            },
        )
    };
    let (defined_variant, custom_variant) = match internal.relation_name.as_str() {
        INTERNAL_RELATION_VARIANT_BELONGS_TO => (1, None),
        INTERNAL_RELATION_VARIANT_ORIGIN => (2, None),
        INTERNAL_RELATION_VARIANT_VERSION => (3, None),
        INTERNAL_RELATION_VARIANT_METADATA => (4, None),
        INTERNAL_RELATION_VARIANT_POLICY => (5, None),
        _ => (6, Some(internal.relation_name)),
    };

    Relation {
        relation: Some(RelationEnum::Internal(APIInternalRelation {
            resource_id: internal.origin_pid.to_string(),
            resource_variant,
            direction, // 1 for inbound, 2 for outbound
            defined_variant,
            custom_variant,
        })),
    }
}

pub fn from_db_object(
    internal: Option<InternalRelation>,
    object: Object,
) -> Result<generic_resource::Resource> {
    let mut relations: Vec<Relation> = object
        .external_relations
        .0
         .0
        .into_iter()
        .map(|r| Relation {
            relation: Some(RelationEnum::External(r.1.into())),
        })
        .collect();
    if let Some(i) = internal {
        relations.push(from_db_internal_relation(i.clone(), false))
    };

    match object.object_type {
        ObjectType::PROJECT => Ok(generic_resource::Resource::Project(GRPCProject {
            id: object.id.to_string(),
            name: object.name,
            description: object.description,
            key_values: object.key_values.0.into(),
            stats: None,
            relations,
            data_class: object.data_class.into(),
            created_at: None, // TODO
            created_by: object.created_by.to_string(),
            status: object.object_status.into(),
            dynamic: object.dynamic,
        })),
        ObjectType::COLLECTION => Ok(generic_resource::Resource::Collection(GRPCCollection {
            id: object.id.to_string(),
            name: object.name,
            description: object.description,
            key_values: object.key_values.0.into(),
            stats: None,
            relations,
            data_class: object.data_class.into(),
            created_at: None, // TODO
            created_by: object.created_by.to_string(),
            status: object.object_status.into(),
            dynamic: object.dynamic,
        })),
        ObjectType::DATASET => Ok(generic_resource::Resource::Dataset(GRPCDataset {
            id: object.id.to_string(),
            name: object.name,
            description: object.description,
            key_values: object.key_values.0.into(),
            stats: None,
            relations,
            data_class: object.data_class.into(),
            created_at: None, // TODO
            created_by: object.created_by.to_string(),
            status: object.object_status.into(),
            dynamic: object.dynamic,
        })),
        ObjectType::OBJECT => Ok(generic_resource::Resource::Object(GRPCObject {
            id: object.id.to_string(),
            name: object.name,
            description: object.description,
            key_values: object.key_values.0.into(),
            relations,
            content_len: object.content_len,
            data_class: object.data_class.into(),
            created_at: None, // TODO
            created_by: object.created_by.to_string(),
            status: object.object_status.into(),
            dynamic: object.dynamic,
            hashes: object.hashes.0.into(),
        })),
    }
}

impl From<create_collection_request::Parent> for Parent {
    fn from(value: create_collection_request::Parent) -> Self {
        match value {
            create_collection_request::Parent::ProjectId(pid) => Parent::Project(pid),
        }
    }
}

impl From<create_dataset_request::Parent> for Parent {
    fn from(value: create_dataset_request::Parent) -> Self {
        match value {
            create_dataset_request::Parent::ProjectId(pid) => Parent::Project(pid),
            create_dataset_request::Parent::CollectionId(cid) => Parent::Collection(cid),
        }
    }
}

impl From<create_object_request::Parent> for Parent {
    fn from(value: create_object_request::Parent) -> Self {
        match value {
            create_object_request::Parent::ProjectId(pid) => Parent::Project(pid),
            create_object_request::Parent::CollectionId(cid) => Parent::Collection(cid),
            create_object_request::Parent::DatasetId(did) => Parent::Dataset(did),
        }
    }
}
// This looks stupid, but actually is really helpful when converting relations
impl TryFrom<(&APIInternalRelation, (DieselUlid, ObjectType))> for InternalRelation {
    type Error = anyhow::Error;
    fn try_from(
        internal: (&APIInternalRelation, (DieselUlid, ObjectType)),
    ) -> Result<InternalRelation> {
        let (internal, (object_id, object_type)) = internal;
        let (origin_pid, origin_type, target_pid, target_type) = match internal.direction {
            0 => return Err(anyhow!("Undefined direction")),
            1 => (
                DieselUlid::from_str(&internal.resource_id)?,
                internal.resource_variant.try_into()?,
                object_id,
                object_type,
            ),
            2 => (
                object_id,
                object_type,
                DieselUlid::from_str(&internal.resource_id)?,
                internal.resource_variant.try_into()?,
            ),

            _ => return Err(anyhow!("Internal relation direction conversion error")),
        };
        match internal.defined_variant {
            0 => Err(anyhow!("Undefined internal relation variant")),
            i if i > 0 && i < 6 => {
                let relation_name = match i {
                    1 => INTERNAL_RELATION_VARIANT_BELONGS_TO.to_string(),
                    2 => INTERNAL_RELATION_VARIANT_ORIGIN.to_string(),
                    3 => INTERNAL_RELATION_VARIANT_VERSION.to_string(),
                    4 => INTERNAL_RELATION_VARIANT_METADATA.to_string(),
                    5 => INTERNAL_RELATION_VARIANT_POLICY.to_string(),
                    _ => return Err(anyhow!("Undefined internal relation variant")),
                };
                Ok(InternalRelation {
                    id: DieselUlid::generate(),
                    origin_pid,
                    origin_type,
                    target_pid,
                    target_type,
                    relation_name,
                })
            }
            6 => {
                let relation_name = internal
                    .clone()
                    .custom_variant
                    .ok_or_else(|| anyhow!("Custom relation variant not found"))?;
                Ok(InternalRelation {
                    id: DieselUlid::generate(),
                    origin_pid,
                    origin_type,
                    relation_name,
                    target_pid,
                    target_type,
                })
            }
            _ => Err(anyhow!("Relation type not found")),
        }
    }
}

impl From<DBUser> for User {
    fn from(user: DBUser) -> Self {
        User {
            id: user.id.to_string(),
            external_id: match user.external_id {
                Some(id) => id,
                None => String::new(),
            },
            display_name: user.display_name,
            active: user.active,
            email: user.email,
            attributes: Some(user.attributes.0.into()),
        }
    }
}

impl From<DBUserAttributes> for UserAttributes {
    fn from(attr: DBUserAttributes) -> Self {
        let (tokens, personal_permissions): (Vec<Token>, Vec<Permission>) = attr
            .tokens
            .into_iter()
            .map(|t| {
                (
                    Token {
                        id: t.0.to_string(),
                        name: t.1.name,
                        created_at: Some(t.1.created_at.into()),
                        expires_at: Some(t.1.expires_at.into()),
                        permission: Some(Permission {
                            permission_level: t.1.user_rights.clone().into(),
                            resource_id: Some(match t.1.object_type {
                                ObjectType::PROJECT => {
                                    ResourceId::ProjectId(t.1.object_id.to_string())
                                }
                                ObjectType::COLLECTION => {
                                    ResourceId::CollectionId(t.1.object_id.to_string())
                                }
                                ObjectType::DATASET => {
                                    ResourceId::DatasetId(t.1.object_id.to_string())
                                }
                                ObjectType::OBJECT => {
                                    ResourceId::ObjectId(t.1.object_id.to_string())
                                }
                            }),
                        }),
                    },
                    Permission {
                        permission_level: t.1.user_rights.into(),
                        resource_id: Some(match t.1.object_type {
                            ObjectType::PROJECT => ResourceId::ProjectId(t.1.object_id.to_string()),
                            ObjectType::COLLECTION => {
                                ResourceId::CollectionId(t.1.object_id.to_string())
                            }
                            ObjectType::DATASET => ResourceId::DatasetId(t.1.object_id.to_string()),
                            ObjectType::OBJECT => ResourceId::ObjectId(t.1.object_id.to_string()),
                        }),
                    },
                )
            })
            .unzip();
        UserAttributes {
            global_admin: attr.global_admin,
            service_account: attr.service_account,
            tokens,
            custom_attributes: attr
                .custom_attributes
                .into_iter()
                .map(|c| c.into())
                .collect(),
            personal_permissions,
        }
    }
}

impl From<DBCustomAttributes> for CustomAttributes {
    fn from(attr: DBCustomAttributes) -> Self {
        CustomAttributes {
            attribute_name: attr.attribute_name,
            attribute_value: attr.attribute_value,
        }
    }
}

impl From<DbPermissionLevel> for i32 {
    fn from(lvl: DbPermissionLevel) -> Self {
        match lvl {
            DbPermissionLevel::DENY => 1, //TODO: Currently reserved and not used
            DbPermissionLevel::NONE => 2,
            DbPermissionLevel::READ => 3,
            DbPermissionLevel::APPEND => 4,
            DbPermissionLevel::WRITE => 5,
            DbPermissionLevel::ADMIN => 6,
        }
    }
}

impl DBUser {
    pub fn into_redacted(self) -> User {
        let mut user: User = self.into();
        user.email = String::new();
        user.display_name = String::new();
        user.external_id = String::new();
        user
    }
}

pub fn into_api_token(id: DieselUlid, token: APIToken) -> Token {
    Token {
        id: id.to_string(),
        name: token.name,
        created_at: Some(token.created_at.into()),
        expires_at: Some(token.expires_at.into()),
        permission: Some(Permission {
            permission_level: token.user_rights.into(),
            resource_id: Some(match token.object_type {
                ObjectType::PROJECT => ResourceId::ProjectId(token.object_id.to_string()),
                ObjectType::COLLECTION => ResourceId::CollectionId(token.object_id.to_string()),
                ObjectType::DATASET => ResourceId::DatasetId(token.object_id.to_string()),
                ObjectType::OBJECT => ResourceId::ObjectId(token.object_id.to_string()),
            }),
        }),
    }
}

impl TryFrom<i32> for EndpointStatus {
    type Error = anyhow::Error;
    fn try_from(value: i32) -> Result<Self> {
        let res = match value {
            1 => EndpointStatus::INITIALIZING,
            2 => EndpointStatus::AVAILABLE,
            3 => EndpointStatus::DEGRADED,
            4 => EndpointStatus::UNAVAILABLE,
            5 => EndpointStatus::MAINTENANCE,
            _ => return Err(anyhow!("Undefined component status")),
        };
        Ok(res)
    }
}

impl TryFrom<Vec<EndpointHostConfig>> for HostConfigs {
    type Error = anyhow::Error;
    fn try_from(config: Vec<EndpointHostConfig>) -> Result<Self> {
        let res: Result<Vec<HostConfig>> = config
            .into_iter()
            .map(|c| -> Result<HostConfig> {
                Ok(HostConfig {
                    url: c.url,
                    is_primary: c.is_primary,
                    ssl: c.ssl,
                    public: c.public,
                    feature: c.host_variant.try_into()?,
                })
            })
            .collect();
        Ok(HostConfigs(res?))
    }
}

impl TryFrom<i32> for DataProxyFeature {
    type Error = anyhow::Error;
    fn try_from(var: i32) -> Result<DataProxyFeature> {
        let res = match var {
            1 => DataProxyFeature::PROXY,
            2 => DataProxyFeature::BUNDLER,
            _ => return Err(anyhow!("Undefined dataproxy feature")),
        };
        Ok(res)
    }
}

impl From<DBEndpoint> for Endpoint {
    fn from(ep: DBEndpoint) -> Self {
        Endpoint {
            id: ep.id.to_string(),
            ep_variant: ep.endpoint_variant.into(),
            name: ep.name,
            is_public: ep.is_public,
            status: ep.status.into(),
            host_configs: ep.host_config.0.into(),
        }
    }
}

impl From<EndpointVariant> for i32 {
    fn from(var: EndpointVariant) -> Self {
        match var {
            EndpointVariant::PERSISTENT => 1,
            EndpointVariant::VOLATILE => 2,
        }
    }
}

impl From<EndpointStatus> for i32 {
    fn from(status: EndpointStatus) -> Self {
        match status {
            EndpointStatus::INITIALIZING => 1,
            EndpointStatus::AVAILABLE => 2,
            EndpointStatus::DEGRADED => 3,
            EndpointStatus::UNAVAILABLE => 4,
            EndpointStatus::MAINTENANCE => 5,
        }
    }
}

impl From<HostConfigs> for Vec<EndpointHostConfig> {
    fn from(config: HostConfigs) -> Self {
        config
            .0
            .into_iter()
            .map(|c| EndpointHostConfig {
                url: c.url,
                is_primary: c.is_primary,
                ssl: c.ssl,
                public: c.public,
                host_variant: c.feature.into(),
            })
            .collect()
    }
}

impl From<DataProxyFeature> for i32 {
    fn from(feat: DataProxyFeature) -> Self {
        match feat {
            DataProxyFeature::PROXY => 1,
            DataProxyFeature::BUNDLER => 2,
        }
    }
}

impl TryFrom<i32> for EndpointVariant {
    type Error = anyhow::Error;
    fn try_from(value: i32) -> Result<Self> {
        Ok(match value {
            1 => EndpointVariant::PERSISTENT,
            2 => EndpointVariant::VOLATILE,
            _ => return Err(anyhow!("Undefined endpoint variant")),
        })
    }
}<|MERGE_RESOLUTION|>--- conflicted
+++ resolved
@@ -4,17 +4,12 @@
     INTERNAL_RELATION_VARIANT_ORIGIN, INTERNAL_RELATION_VARIANT_POLICY,
     INTERNAL_RELATION_VARIANT_VERSION,
 };
-<<<<<<< HEAD
 use crate::database::dsls::object_dsl::Object;
-use crate::database::dsls::user_dsl::{APIToken, User};
-use crate::database::enums::{DbPermissionLevel, ObjectMapping};
-=======
+use crate::database::enums::{DbPermissionLevel, ObjectMapping, EndpointVariant};
 use crate::database::dsls::user_dsl::{
     APIToken, CustomAttributes as DBCustomAttributes, User as DBUser,
     UserAttributes as DBUserAttributes,
 };
-use crate::database::enums::{DbPermissionLevel, EndpointVariant};
->>>>>>> c3d1380c
 use crate::database::{
     dsls::endpoint_dsl::{Endpoint as DBEndpoint, HostConfig, HostConfigs},
     dsls::object_dsl::{
@@ -27,21 +22,16 @@
 use crate::middlelayer::create_request_types::Parent;
 use ahash::RandomState;
 use anyhow::{anyhow, Result};
-<<<<<<< HEAD
-use aruna_rust_api::api::storage::models::v2::permission::ResourceId;
 use aruna_rust_api::api::storage::models::v2::{
     generic_resource, CustomAttributes, Permission, PermissionLevel, ResourceVariant, Status,
     Token, User as ApiUser, UserAttributes,
 };
-=======
->>>>>>> c3d1380c
 use aruna_rust_api::api::storage::models::v2::{
-    generic_resource, permission::ResourceId, relation::Relation as RelationEnum,
-    Collection as GRPCCollection, CustomAttributes, Dataset as GRPCDataset, Endpoint,
+    permission::ResourceId, relation::Relation as RelationEnum,
+    Collection as GRPCCollection, Dataset as GRPCDataset, Endpoint,
     EndpointHostConfig, ExternalRelation, Hash, InternalRelation as APIInternalRelation, KeyValue,
-    Object as GRPCObject, Permission, Project as GRPCProject, Relation, Stats, Token, User,
-    UserAttributes,
-};
+    Object as GRPCObject, Project as GRPCProject, Relation, Stats, User,
+    };
 use aruna_rust_api::api::storage::services::v2::{
     create_collection_request, create_dataset_request, create_object_request,
 };
@@ -328,7 +318,7 @@
 }
 
 // Conversion from database model user token to proto user
-impl From<User> for ApiUser {
+impl From<DBUser> for ApiUser {
     fn from(db_user: User) -> Self {
         // Convert and collect tokens
         let api_tokens = db_user
@@ -742,9 +732,9 @@
     }
 }
 
-impl From<DBUser> for User {
+impl From<DBUser> for DBUser {
     fn from(user: DBUser) -> Self {
-        User {
+        ApiUser {
             id: user.id.to_string(),
             external_id: match user.external_id {
                 Some(id) => id,
