--- conflicted
+++ resolved
@@ -19,14 +19,10 @@
     Client,
 };
 use diesel_ulid::DieselUlid;
-<<<<<<< HEAD
+use rand::random;
 use futures::TryStreamExt;
 use http_body_util::StreamBody;
 use hyper::body::Frame;
-use rand::Rng;
-=======
-use rand::random;
->>>>>>> 70cf239f
 use tracing::error;
 
 #[allow(dead_code)]
