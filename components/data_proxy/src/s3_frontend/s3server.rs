use super::auth::AuthProvider;
use super::s3service::ArunaS3Service;
use crate::caching::cache;
use crate::data_backends::storage_backend::StorageBackend;
use crate::CORS_REGEX;
use anyhow::Result;
use futures_core::future::BoxFuture;
use futures_util::FutureExt;
use http::HeaderValue;
use http::Method;
use http::StatusCode;
use hyper::service::Service;
use hyper_util::rt::TokioExecutor;
use hyper_util::rt::TokioIo;
use hyper_util::server::conn::auto::Builder as ConnBuilder;
use s3s::s3_error;
use s3s::service::S3Service;
use s3s::service::S3ServiceBuilder;
use s3s::service::SharedS3Service;
use s3s::Body;
use s3s::S3Error;
use std::convert::Infallible;
use std::future::ready;
use std::future::Ready;
use std::sync::Arc;
use tokio::net::TcpListener;
use tracing::error;
use tracing::info;

pub struct S3Server {
    s3service: S3Service,
    address: String,
}

#[derive(Clone)]
pub struct WrappingService(SharedS3Service);

impl S3Server {
    #[tracing::instrument(level = "trace", skip(address, hostname, backend, cache))]
    pub async fn new(
        address: impl Into<String> + Copy,
        hostname: impl Into<String>,
        backend: Arc<Box<dyn StorageBackend>>,
        cache: Arc<cache::Cache>,
    ) -> Result<Self> {
        let s3service = ArunaS3Service::new(backend, cache.clone())
            .await
            .map_err(|e| {
                error!(error = ?e, msg = e.to_string());
                tonic::Status::unauthenticated(e.to_string())
            })?;

        let service = {
            let mut b = S3ServiceBuilder::new(s3service);
            b.set_base_domain(hostname);
            b.set_auth(AuthProvider::new(cache).await);
            b.build()
        };

        Ok(Self {
            s3service: service,
            address: address.into(),
        })
    }
    #[tracing::instrument(level = "trace", skip(self))]
    pub async fn run(self) -> Result<()> {
        // Run server
        let listener = TcpListener::bind(&self.address).await.map_err(|e| {
            error!(error = ?e, msg = e.to_string());
            tonic::Status::unauthenticated(e.to_string())
        })?;

        let local_addr = listener.local_addr()?;

        let service = WrappingService(self.s3service.into_shared());

        let connection = ConnBuilder::new(TokioExecutor::new());

        let server = async move {
            loop {
                let (socket, _) = match listener.accept().await {
                    Ok(ok) => ok,
                    Err(err) => {
                        tracing::error!("error accepting connection: {err}");
                        continue;
                    }
                };
                let service = service.clone();
                let conn = connection.clone();
                tokio::spawn(async move {
                    let _ = conn.serve_connection(TokioIo::new(socket), service).await;
                });
            }
        };

        let _task = tokio::spawn(server);
        info!("server is running at http://{local_addr}");

        Ok(())
    }
}

impl Service<hyper::Request<hyper::body::Incoming>> for WrappingService {
    type Response = hyper::Response<Body>;

    type Error = S3Error;

    type Future = BoxFuture<'static, Result<Self::Response, Self::Error>>;

    #[tracing::instrument(level = "trace", skip(self, req))]
<<<<<<< HEAD
    fn call(&self, req: hyper::Request<hyper::body::Incoming>) -> Self::Future {
        // Catch OPTIONS requests
=======
    fn call(&mut self, req: hyper::Request<hyper::Body>) -> Self::Future {
        // Catch pre-flight OPTIONS requests
>>>>>>> daded5dd
        if req.method() == Method::OPTIONS {
            let resp = Box::pin(async {
                hyper::Response::builder()
                    .header("Access-Control-Allow-Origin", "*")
                    .header("Access-Control-Allow-Methods", "*")
                    .header("Access-Control-Allow-Headers", "*")
                    .body(Body::empty())
                    .map_err(|_| s3_error!(InvalidRequest, "Invalid OPTIONS request"))
            });

            return resp;
        }

<<<<<<< HEAD
        let service = self.0.clone();
=======
        // Check if response gets CORS header pass
        let mut origin_exception = false;
        if let Some(origin) = req.headers().get("Origin") {
            if let Some(cors_regex) = &*CORS_REGEX {
                origin_exception =
                    cors_regex.is_match(origin.to_str().expect("Invalid Origin header"));
            }
        }

        let mut service = self.0.clone();
>>>>>>> daded5dd
        let resp = service.call(req);
        let res = resp.map(move |r| {
            r.map(|mut r| {
                if r.headers().contains_key("Transfer-Encoding") {
                    r.headers_mut().remove("Content-Length");
                }

<<<<<<< HEAD
                let headers = r.headers_mut();
                headers.insert("Access-Control-Allow-Origin", HeaderValue::from_static("*"));
                headers.insert(
                    "Access-Control-Allow-Methods",
                    HeaderValue::from_static("*"),
                );
                headers.insert(
                    "Access-Control-Allow-Headers",
                    HeaderValue::from_static("*"),
                );
=======
                // Expose 'ETag' header if present
                if r.headers().contains_key("ETag") {
                    r.headers_mut().append(
                        "Access-Control-Expose-Headers",
                        HeaderValue::from_static("ETag"),
                    );
                }

                // Add CORS * if request origin matches exception regex
                if origin_exception {
                    r.headers_mut()
                        .append("Access-Control-Allow-Origin", HeaderValue::from_static("*"));
                    r.headers_mut().append(
                        "Access-Control-Allow-Methods",
                        HeaderValue::from_static("*"),
                    );
                    r.headers_mut().append(
                        "Access-Control-Allow-Headers",
                        HeaderValue::from_static("*"),
                    );
                }
>>>>>>> daded5dd

                // Workaround to return 206 (Partial Content) for range responses
                if r.headers().contains_key("Content-Range")
                    && r.headers().contains_key("Accept-Ranges")
                    && r.status().as_u16() == 200
                {
                    let status = r.status_mut();
                    *status = StatusCode::from_u16(206).unwrap();
                }

                r.map(Body::from)
            })
        });
        res.boxed()
    }
}

impl AsRef<S3Service> for WrappingService {
    #[tracing::instrument(level = "trace", skip(self))]
    fn as_ref(&self) -> &S3Service {
        self.0.as_ref()
    }
}

impl WrappingService {
    #[tracing::instrument(level = "trace", skip(self))]
    #[must_use]
    pub fn into_make_service(self) -> MakeService<Self> {
        MakeService(self)
    }
}

#[derive(Clone)]
pub struct MakeService<S>(S);

impl<T, S: Clone> Service<T> for MakeService<S> {
    type Response = S;

    type Error = Infallible;

    type Future = Ready<Result<Self::Response, Self::Error>>;

    #[tracing::instrument(level = "trace", skip(self))]
    fn call(&self, _: T) -> Self::Future {
        ready(Ok(self.0.clone()))
    }
}<|MERGE_RESOLUTION|>--- conflicted
+++ resolved
@@ -108,13 +108,8 @@
     type Future = BoxFuture<'static, Result<Self::Response, Self::Error>>;
 
     #[tracing::instrument(level = "trace", skip(self, req))]
-<<<<<<< HEAD
     fn call(&self, req: hyper::Request<hyper::body::Incoming>) -> Self::Future {
         // Catch OPTIONS requests
-=======
-    fn call(&mut self, req: hyper::Request<hyper::Body>) -> Self::Future {
-        // Catch pre-flight OPTIONS requests
->>>>>>> daded5dd
         if req.method() == Method::OPTIONS {
             let resp = Box::pin(async {
                 hyper::Response::builder()
@@ -128,9 +123,6 @@
             return resp;
         }
 
-<<<<<<< HEAD
-        let service = self.0.clone();
-=======
         // Check if response gets CORS header pass
         let mut origin_exception = false;
         if let Some(origin) = req.headers().get("Origin") {
@@ -141,7 +133,6 @@
         }
 
         let mut service = self.0.clone();
->>>>>>> daded5dd
         let resp = service.call(req);
         let res = resp.map(move |r| {
             r.map(|mut r| {
@@ -149,18 +140,6 @@
                     r.headers_mut().remove("Content-Length");
                 }
 
-<<<<<<< HEAD
-                let headers = r.headers_mut();
-                headers.insert("Access-Control-Allow-Origin", HeaderValue::from_static("*"));
-                headers.insert(
-                    "Access-Control-Allow-Methods",
-                    HeaderValue::from_static("*"),
-                );
-                headers.insert(
-                    "Access-Control-Allow-Headers",
-                    HeaderValue::from_static("*"),
-                );
-=======
                 // Expose 'ETag' header if present
                 if r.headers().contains_key("ETag") {
                     r.headers_mut().append(
@@ -182,7 +161,6 @@
                         HeaderValue::from_static("*"),
                     );
                 }
->>>>>>> daded5dd
 
                 // Workaround to return 206 (Partial Content) for range responses
                 if r.headers().contains_key("Content-Range")
