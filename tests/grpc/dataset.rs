--- conflicted
+++ resolved
@@ -45,13 +45,8 @@
         relations: vec![],
         data_class: DataClass::Private as i32,
         parent: Some(Parent::ProjectId(project.id.to_string())),
-<<<<<<< HEAD
-        default_data_license_tag: Some("All_Rights_Reserved".to_string()),
-        metadata_license_tag: Some("All_Rights_Reserved".to_string()),
-=======
-        default_data_license_tag: ALL_RIGHTS_RESERVED.to_string(),
-        metadata_license_tag: ALL_RIGHTS_RESERVED.to_string(),
->>>>>>> 25d6e519
+        default_data_license_tag: Some(ALL_RIGHTS_RESERVED.to_string()),
+        metadata_license_tag: Some(ALL_RIGHTS_RESERVED.to_string()),
     };
     let grpc_request = add_token(Request::new(inner_request.clone()), ADMIN_OIDC_TOKEN);
 
