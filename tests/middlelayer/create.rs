use crate::common::init::{
    init_database_handler_middlelayer, init_permission_handler, init_token_handler,
};
use crate::common::test_utils;
use aruna_rust_api::api::storage::services::v2::create_collection_request::Parent as CollectionParent;
use aruna_rust_api::api::storage::services::v2::create_dataset_request::Parent as DatasetParent;
use aruna_rust_api::api::storage::services::v2::create_object_request::Parent as ObjectParent;
use aruna_rust_api::api::storage::services::v2::{
    CreateCollectionRequest, CreateDatasetRequest, CreateObjectRequest, CreateProjectRequest,
};
use aruna_server::caching::cache::Cache;
use aruna_server::database::crud::CrudDb;
use aruna_server::database::dsls::license_dsl::ALL_RIGHTS_RESERVED;
use aruna_server::database::enums::{DataClass, ObjectStatus, ObjectType};
use aruna_server::middlelayer::create_request_types::CreateRequest;
use diesel_ulid::DieselUlid;
use itertools::Itertools;
use rand::distributions::Alphanumeric;
use rand::{thread_rng, Rng};
use std::sync::Arc;

fn random_name() -> String {
    thread_rng()
        .sample_iter(&Alphanumeric)
        .take(32)
        .map(char::from)
        .collect()
}
#[tokio::test]
async fn create_project() {
    // init
    let db_handler = init_database_handler_middlelayer().await;

    // create user
    let mut user = test_utils::new_user(vec![]);
    user.create(&db_handler.database.get_client().await.unwrap())
        .await
        .unwrap();
    // Default endpoint:
    let default_endpoint = DieselUlid::generate();
    let project_name = random_name().to_lowercase();

    // test requests
    let request = CreateRequest::Project(
        CreateProjectRequest {
            name: project_name.clone(),
            description: "test".to_string(),
            key_values: vec![],
            relations: vec![],
            data_class: 1,
            preferred_endpoint: "".to_string(),
            metadata_license_tag: ALL_RIGHTS_RESERVED.to_string(),
            default_data_license_tag: ALL_RIGHTS_RESERVED.to_string(),
        },
        default_endpoint.to_string(),
    );
    let (proj, _) = db_handler
        .create_resource(request, user.id, false)
        .await
        .unwrap();

    assert_eq!(proj.object.created_by, user.id);
    assert_eq!(proj.object.object_type, ObjectType::PROJECT);
    assert_eq!(proj.object.name, project_name);
    assert_eq!(proj.object.object_status, ObjectStatus::AVAILABLE);
    assert_eq!(proj.object.data_class, DataClass::PUBLIC);
    assert_eq!(proj.object.description, "test".to_string());
    assert_eq!(proj.object.revision_number, 0);
    assert_eq!(proj.object.count, 1);
    assert!(proj.object.dynamic);
    assert!(proj.object.hashes.0 .0.is_empty());
    assert!(proj.object.key_values.0 .0.is_empty());
    assert!(proj.object.external_relations.0 .0.is_empty());
    assert!(proj
        .object
        .endpoints
        .0
        .into_iter()
        .contains(&(default_endpoint, true)));
    assert!(proj.inbound.0.is_empty());
    assert!(proj.inbound_belongs_to.0.is_empty());
    assert!(proj.outbound.0.is_empty());
    assert!(proj.outbound_belongs_to.0.is_empty());
}
#[tokio::test]
async fn create_collection() {
    // init
    let db_handler = init_database_handler_middlelayer().await;
    let client = &db_handler.database.get_client().await.unwrap();

    // create user
    let mut user = test_utils::new_user(vec![]);
    user.create(client).await.unwrap();

    // default endpoint:
    let default_endpoint = DieselUlid::generate();

    // create parent
    let parent_name = random_name().to_lowercase();
    let parent = CreateRequest::Project(
        CreateProjectRequest {
            name: parent_name,
            description: "test".to_string(),
            key_values: vec![],
            relations: vec![],
            data_class: 1,
            preferred_endpoint: "".to_string(),
            metadata_license_tag: ALL_RIGHTS_RESERVED.to_string(),
            default_data_license_tag: ALL_RIGHTS_RESERVED.to_string(),
        },
        default_endpoint.to_string(),
    );
    let (parent, _) = db_handler
        .create_resource(parent, user.id, false)
        .await
        .unwrap();
    db_handler.cache.add_object(parent.clone());

    // test requests
    let collection_name = random_name();
    let request = CreateRequest::Collection(CreateCollectionRequest {
        name: collection_name.clone(),
        description: "test".to_string(),
        key_values: vec![],
        relations: vec![],
        data_class: 1,
        parent: Some(CollectionParent::ProjectId(parent.object.id.to_string())),
<<<<<<< HEAD
        metadata_license_tag: Some("All_Rights_Reserved".to_string()),
        default_data_license_tag: Some("All_Rights_Reserved".to_string()),
=======
        metadata_license_tag: ALL_RIGHTS_RESERVED.to_string(),
        default_data_license_tag: ALL_RIGHTS_RESERVED.to_string(),
>>>>>>> 25d6e519
    });
    let (coll, _) = db_handler
        .create_resource(request, user.id, false)
        .await
        .unwrap();

    assert_eq!(coll.object.created_by, user.id);
    assert_eq!(coll.object.object_type, ObjectType::COLLECTION);
    assert_eq!(coll.object.name, collection_name);
    assert_eq!(coll.object.object_status, ObjectStatus::AVAILABLE);
    assert_eq!(coll.object.data_class, DataClass::PUBLIC);
    assert_eq!(coll.object.description, "test".to_string());
    assert_eq!(coll.object.revision_number, 0);
    assert_eq!(coll.object.count, 1);
    assert!(coll.object.dynamic);
    assert!(coll.object.hashes.0 .0.is_empty());
    assert!(coll.object.key_values.0 .0.is_empty());
    assert!(coll.object.external_relations.0 .0.is_empty());
    assert!(coll
        .object
        .endpoints
        .0
        .into_iter()
        .contains(&(default_endpoint, true)));
    assert!(coll.inbound.0.is_empty());
    assert!(coll.inbound_belongs_to.0.get(&parent.object.id).is_some());
    assert!(coll.outbound.0.is_empty());
    assert!(coll.outbound_belongs_to.0.is_empty());
}
#[tokio::test]
async fn create_dataset() {
    // init
    let db_handler = init_database_handler_middlelayer().await;
    let client = &db_handler.database.get_client().await.unwrap();
    let cache = Arc::new(Cache::new());
    // create user
    let mut user = test_utils::new_user(vec![]);
    user.create(client).await.unwrap();

    // endpoint
    let default_endpoint = DieselUlid::generate();
    // create parent
    let parent_name = random_name().to_lowercase();
    let parent = CreateRequest::Project(
        CreateProjectRequest {
            name: parent_name,
            description: "test".to_string(),
            key_values: vec![],
            relations: vec![],
            data_class: 1,
            preferred_endpoint: "".to_string(),
            metadata_license_tag: ALL_RIGHTS_RESERVED.to_string(),
            default_data_license_tag: ALL_RIGHTS_RESERVED.to_string(),
        },
        default_endpoint.to_string(),
    );
    let (parent, _) = db_handler
        .create_resource(parent, user.id, false)
        .await
        .unwrap();
    cache.add_object(parent.clone());

    // test requests
    let dataset_name = random_name();
    let request = CreateRequest::Dataset(CreateDatasetRequest {
        name: dataset_name.clone(),
        description: "test".to_string(),
        key_values: vec![],
        relations: vec![],
        data_class: 1,
        parent: Some(DatasetParent::ProjectId(parent.object.id.to_string())),
<<<<<<< HEAD
        metadata_license_tag: Some("All_Rights_Reserved".to_string()),
        default_data_license_tag: Some("All_Rights_Reserved".to_string()),
=======
        metadata_license_tag: ALL_RIGHTS_RESERVED.to_string(),
        default_data_license_tag: ALL_RIGHTS_RESERVED.to_string(),
>>>>>>> 25d6e519
    });
    let (ds, _) = db_handler
        .create_resource(request, user.id, false)
        .await
        .unwrap();

    assert_eq!(ds.object.created_by, user.id);
    assert_eq!(ds.object.object_type, ObjectType::DATASET);
    assert_eq!(ds.object.name, dataset_name);
    assert_eq!(ds.object.object_status, ObjectStatus::AVAILABLE);
    assert_eq!(ds.object.data_class, DataClass::PUBLIC);
    assert_eq!(ds.object.description, "test".to_string());
    assert_eq!(ds.object.revision_number, 0);
    assert_eq!(ds.object.count, 1);
    assert!(ds.object.dynamic);
    assert!(ds.object.hashes.0 .0.is_empty());
    assert!(ds.object.key_values.0 .0.is_empty());
    assert!(ds.object.external_relations.0 .0.is_empty());
    assert!(ds
        .object
        .endpoints
        .0
        .into_iter()
        .contains(&(default_endpoint, true)));
    assert!(ds.inbound.0.is_empty());
    assert!(ds.inbound_belongs_to.0.get(&parent.object.id).is_some());
    assert!(ds.outbound.0.is_empty());
    assert!(ds.outbound_belongs_to.0.is_empty());
}
#[tokio::test]
async fn create_object() {
    // init
    let db_handler = init_database_handler_middlelayer().await;
    let client = &db_handler.database.get_client().await.unwrap();
    let cache = Arc::new(Cache::new());

    // create user
    let mut user = test_utils::new_user(vec![]);
    user.create(client).await.unwrap();

    // let not default endpoint
    let endpoint = DieselUlid::generate();
    // create parent
    let failing_parent = CreateRequest::Project(
        CreateProjectRequest {
            name: "project".to_string(),
            description: "test".to_string(),
            key_values: vec![],
            relations: vec![],
            data_class: 1,
            preferred_endpoint: endpoint.to_string(),
            metadata_license_tag: ALL_RIGHTS_RESERVED.to_string(),
            default_data_license_tag: ALL_RIGHTS_RESERVED.to_string(),
        },
        DieselUlid::generate().to_string(),
    );
    // Should fail because endpoint does not exist
    assert!(db_handler
        .create_resource(failing_parent, user.id, false)
        .await
        .is_err());

    let default_endpoint = DieselUlid::generate();
    let parent_name = random_name().to_lowercase();
    let parent = CreateRequest::Project(
        CreateProjectRequest {
            name: parent_name,
            description: "test".to_string(),
            key_values: vec![],
            relations: vec![],
            data_class: 1,
            preferred_endpoint: "".to_string(),
            metadata_license_tag: ALL_RIGHTS_RESERVED.to_string(),
            default_data_license_tag: ALL_RIGHTS_RESERVED.to_string(),
        },
        default_endpoint.to_string(),
    );
    let (parent, _) = db_handler
        .create_resource(parent, user.id, false)
        .await
        .unwrap();
    cache.add_object(parent.clone());

    // test requests
    let object_name = random_name();
    let request = CreateRequest::Object(CreateObjectRequest {
        name: object_name.clone(),
        description: "test".to_string(),
        key_values: vec![],
        relations: vec![],
        data_class: 1,
        hashes: vec![],
        parent: Some(ObjectParent::ProjectId(parent.object.id.to_string())),
        metadata_license_tag: ALL_RIGHTS_RESERVED.to_string(),
        data_license_tag: ALL_RIGHTS_RESERVED.to_string(),
    });
    let (obj, _) = db_handler
        .create_resource(request, user.id, false)
        .await
        .unwrap();

    assert_eq!(obj.object.created_by, user.id);
    assert_eq!(obj.object.object_type, ObjectType::OBJECT);
    assert_eq!(obj.object.name, object_name);
    assert_eq!(obj.object.object_status, ObjectStatus::INITIALIZING);
    assert_eq!(obj.object.data_class, DataClass::PUBLIC);
    assert_eq!(obj.object.description, "test".to_string());
    assert_eq!(obj.object.revision_number, 0);
    assert_eq!(obj.object.count, 1);
    assert!(!obj.object.dynamic);
    assert!(obj.object.hashes.0 .0.is_empty());
    assert!(obj.object.key_values.0 .0.is_empty());
    assert!(obj.object.external_relations.0 .0.is_empty());
    assert!(obj
        .object
        .endpoints
        .0
        .into_iter()
        .contains(&(default_endpoint, true)));
    assert!(obj.inbound.0.is_empty());
    assert!(obj.inbound_belongs_to.0.get(&parent.object.id).is_some());
    assert!(obj.outbound.0.is_empty());
    assert!(obj.outbound_belongs_to.0.is_empty());
}<|MERGE_RESOLUTION|>--- conflicted
+++ resolved
@@ -1,6 +1,4 @@
-use crate::common::init::{
-    init_database_handler_middlelayer, init_permission_handler, init_token_handler,
-};
+use crate::common::init::init_database_handler_middlelayer;
 use crate::common::test_utils;
 use aruna_rust_api::api::storage::services::v2::create_collection_request::Parent as CollectionParent;
 use aruna_rust_api::api::storage::services::v2::create_dataset_request::Parent as DatasetParent;
@@ -125,13 +123,8 @@
         relations: vec![],
         data_class: 1,
         parent: Some(CollectionParent::ProjectId(parent.object.id.to_string())),
-<<<<<<< HEAD
-        metadata_license_tag: Some("All_Rights_Reserved".to_string()),
-        default_data_license_tag: Some("All_Rights_Reserved".to_string()),
-=======
-        metadata_license_tag: ALL_RIGHTS_RESERVED.to_string(),
-        default_data_license_tag: ALL_RIGHTS_RESERVED.to_string(),
->>>>>>> 25d6e519
+        metadata_license_tag: Some(ALL_RIGHTS_RESERVED.to_string()),
+        default_data_license_tag: Some(ALL_RIGHTS_RESERVED.to_string()),
     });
     let (coll, _) = db_handler
         .create_resource(request, user.id, false)
@@ -203,13 +196,8 @@
         relations: vec![],
         data_class: 1,
         parent: Some(DatasetParent::ProjectId(parent.object.id.to_string())),
-<<<<<<< HEAD
-        metadata_license_tag: Some("All_Rights_Reserved".to_string()),
-        default_data_license_tag: Some("All_Rights_Reserved".to_string()),
-=======
-        metadata_license_tag: ALL_RIGHTS_RESERVED.to_string(),
-        default_data_license_tag: ALL_RIGHTS_RESERVED.to_string(),
->>>>>>> 25d6e519
+        metadata_license_tag: Some(ALL_RIGHTS_RESERVED.to_string()),
+        default_data_license_tag: Some(ALL_RIGHTS_RESERVED.to_string()),
     });
     let (ds, _) = db_handler
         .create_resource(request, user.id, false)
