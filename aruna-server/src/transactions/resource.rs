--- conflicted
+++ resolved
@@ -10,18 +10,11 @@
     models::{
         models::{NodeVariant, Resource},
         requests::{
-<<<<<<< HEAD
             AddRuleRequest, AddRuleResponse, CreateProjectRequest, CreateProjectResponse,
             CreateResourceBatchRequest, CreateResourceBatchResponse, CreateResourceRequest,
-            CreateResourceResponse, Direction, GetRelationInfoRequest, GetRelationInfoResponse,
-            GetRelationsRequest, GetRelationsResponse, GetResourceRequest, GetResourceResponse,
+            CreateResourceResponse, Direction, GetRelationInfosRequest, GetRelationInfosResponse,
+            GetRelationsRequest, GetRelationsResponse, GetResourcesRequest, GetResourcesResponse,
             Parent,
-=======
-            CreateProjectRequest, CreateProjectResponse, CreateResourceBatchRequest,
-            CreateResourceBatchResponse, CreateResourceRequest, CreateResourceResponse, Direction,
-            GetRelationInfosRequest, GetRelationInfosResponse, GetRelationsRequest,
-            GetRelationsResponse, GetResourcesRequest, GetResourcesResponse, Parent,
->>>>>>> 5de560d0
         },
     },
     storage::graph::{get_parents, get_related_user_or_groups},
@@ -891,15 +884,11 @@
             todo!();
 
             // Affected nodes: Group, Realm, Project
-            store.register_event(
-                &mut wtxn,
-                associated_event_id,
-                &[project_idx],
-            )?;
+            store.register_event(&mut wtxn, associated_event_id, &[project_idx])?;
 
             wtxn.commit()?;
             // Create admin group, add user to admin group
-            Ok::<_, ArunaError>(bincode::serialize(&AddRuleResponse{})?)
+            Ok::<_, ArunaError>(bincode::serialize(&AddRuleResponse {})?)
         })
         .await
         .map_err(|_e| {
