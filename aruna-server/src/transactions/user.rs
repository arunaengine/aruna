--- conflicted
+++ resolved
@@ -11,14 +11,9 @@
     models::{
         models::{Group, NodeVariant, Permission, Token, User},
         requests::{
-<<<<<<< HEAD
             CreateTokenRequest, CreateTokenResponse, GetGroupsFromUserRequest,
             GetGroupsFromUserResponse, GetRealmsFromUserRequest, GetRealmsFromUserResponse,
             GetUserRequest, GetUserResponse, RegisterUserRequest, RegisterUserResponse,
-=======
-            CreateTokenRequest, CreateTokenResponse, GetUserRequest, GetUserResponse,
-            RegisterUserRequest, RegisterUserResponse,
->>>>>>> 1a64fe1e
         },
     },
     transactions::request::SerializedResponse,
@@ -241,7 +236,6 @@
         })
         .await
         .map_err(|_e| {
-<<<<<<< HEAD
             tracing::error!("Failed to join task");
             ArunaError::ServerError("".to_string())
         })?
@@ -279,7 +273,6 @@
 
             let relations =
                 store.get_relations(user_idx, &filter, petgraph::Direction::Outgoing, &rtxn)?;
-
             for relation in &relations {
                 let target = relation.from_id;
 
@@ -352,8 +345,6 @@
         })
         .await
         .map_err(|_e| {
-=======
->>>>>>> 1a64fe1e
             tracing::error!("Failed to join task");
             ArunaError::ServerError("".to_string())
         })?
