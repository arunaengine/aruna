--- conflicted
+++ resolved
@@ -43,124 +43,10 @@
 use ulid::Ulid;
 
 use super::{
-<<<<<<< HEAD
     graph::{Graph, GraphTxn, IndexHelper, Mode},
     obkv_ext::FieldIterator,
     txns::{ReadTxn, Txn, WriteTxn},
 };
-=======
-    graph::{get_permissions, get_realm_and_groups, get_subtree, IndexHelper},
-    obkv_ext::FieldIterator,
-};
-
-pub struct WriteTxn<'a> {
-    txn: Option<RwTxn<'a>>,
-    graph_lock: RwLockWriteGuard<'a, Graph<NodeVariant, EdgeType>>,
-    events: &'a Database<BEU32, U128<BigEndian>>,
-    subscribers: &'a Database<U128<BigEndian>, SerdeBincode<Vec<u128>>>,
-    single_entry_database: &'a Database<Unspecified, Unspecified>,
-    nodes: Vec<NodeIndex>,
-    added_edges: Vec<EdgeIndex>,
-    removed_edges: Vec<(NodeIndex, NodeIndex, EdgeType)>,
-    committed: bool,
-}
-
-impl<'a> WriteTxn<'a> {
-    pub fn get_txn(&mut self) -> &mut RwTxn<'a> {
-        self.txn.as_mut().expect("Transaction already committed")
-    }
-
-    pub fn get_ro_txn(&self) -> &RoTxn<'a> {
-        self.txn.as_ref().expect("Transaction already committed")
-    }
-
-    pub fn add_node(&mut self, node: NodeVariant) -> NodeIndex {
-        let idx = self.graph_lock.add_node(node);
-        self.nodes.push(idx);
-        idx
-    }
-
-    pub fn add_edge(&mut self, source: NodeIndex, target: NodeIndex, edge_type: EdgeType) {
-        let idx = self.graph_lock.add_edge(source, target, edge_type);
-        self.added_edges.push(idx);
-    }
-
-    pub fn remove_edge(&mut self, index: EdgeIndex) -> Option<u32> {
-        let (from, to) = self.graph_lock.edge_endpoints(index)?;
-        let weight = self.graph_lock.remove_edge(index)?;
-        self.removed_edges.push((from, to, weight));
-        Some(weight)
-    }
-
-    // This is a read-only function that allows for the graph to be accessed
-    // SAFETY: The caller must guarantee that the graph is not modified with this guard
-    pub fn get_ro_graph(&self) -> &RwLockWriteGuard<'a, Graph<NodeVariant, EdgeType>> {
-        &self.graph_lock
-    }
-
-    pub fn commit(
-        mut self,
-        event_id: u128,
-        targets: &[u32],
-        additional_affected: &[u32],
-    ) -> Result<(), ArunaError> {
-        let mut txn = self.txn.take().expect("Transaction already committed");
-
-        let mut affected = HashSet::from_iter(targets.iter().cloned());
-        affected.extend(additional_affected.iter().cloned());
-        for target in targets {
-            self.events
-                .put(&mut txn, target, &event_id)
-                .inspect_err(logerr!())?;
-            affected.extend(get_subtree(&self.graph_lock, *target)?);
-        }
-
-        let db = self
-            .single_entry_database
-            .remap_types::<Str, SerdeBincode<Vec<Subscriber>>>();
-
-        let subscribers = db
-            .get(&txn, single_entry_names::SUBSCRIBER_CONFIG)
-            .inspect_err(logerr!())?;
-
-        if let Some(subscribers) = subscribers {
-            for subscriber in subscribers {
-                if affected.contains(&subscriber.target_idx) {
-                    let mut subscriber_events = self
-                        .subscribers
-                        .get(&txn, &subscriber.id.0)
-                        .inspect_err(logerr!())?
-                        .unwrap_or_default();
-                    subscriber_events.push(event_id);
-                    self.subscribers
-                        .put(&mut txn, &subscriber.id.0, &subscriber_events)
-                        .inspect_err(logerr!())?;
-                }
-            }
-        }
-
-        txn.commit().inspect_err(logerr!())?;
-        self.committed = true;
-        Ok(())
-    }
-}
-
-impl<'a> Drop for WriteTxn<'a> {
-    fn drop(&mut self) {
-        if !self.committed {
-            for idx in self.added_edges.drain(..) {
-                self.graph_lock.remove_edge(idx);
-            }
-            for idx in self.nodes.drain(..) {
-                self.graph_lock.remove_node(idx);
-            }
-            for (from, to, weight) in self.removed_edges.drain(..) {
-                self.graph_lock.add_edge(from, to, weight);
-            }
-        }
-    }
-}
->>>>>>> 11b23e96
 
 // LMBD database names
 pub mod db_names {
@@ -442,7 +328,7 @@
             )
             .inspect_err(logerr!())?;
 
-        wtxn.add_edge(source.into(), target.into(), edge_type);
+        wtxn.add_edge(source.into(), target.into(), edge_type).inspect_err(logerr!())?;
 
         Ok(())
     }
@@ -463,17 +349,12 @@
         T::try_from(&response).ok()
     }
 
-<<<<<<< HEAD
     #[tracing::instrument(level = "trace", skip(self, txn))]
     pub fn get_raw_node<'b: 'a, 'a>(
         &self,
         txn: &'b impl Txn<'b>,
         node_idx: MilliIdx,
     ) -> Option<&'a KvReaderU16> {
-=======
-    #[tracing::instrument(level = "trace", skip(self, rtxn))]
-    pub fn get_raw_node<'a>(&self, rtxn: &'a RoTxn<'a>, node_idx: u32) -> Option<&'a KvReaderU16> {
->>>>>>> 11b23e96
         self.milli_index
             .documents
             .get(txn.get_ro_txn(), &node_idx.0)
@@ -1502,11 +1383,7 @@
         let mut ids = Vec::new();
         for idx in idxs {
             let raw_node = self
-<<<<<<< HEAD
                 .get_raw_node(wtxn, MilliIdx(*idx))
-=======
-                .get_raw_node(wtxn.get_ro_txn(), *idx)
->>>>>>> 11b23e96
                 .ok_or_else(|| ArunaError::ServerError("Idx did not match any id".to_string()))?;
 
             let mut obkv = FieldIterator::new(&raw_node);
