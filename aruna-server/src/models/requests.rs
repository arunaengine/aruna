use chrono::Utc;
use serde::{Deserialize, Serialize};
use ulid::Ulid;
use utoipa::{IntoParams, ToSchema};

use super::models::{
    Author, GenericNode, Group, KeyValue, Realm, Relation, Resource, ResourceVariant, Token, User,
    VisibilityClass,
};

fn default_license_tag() -> String {
    "CC-BY-SA-4.0".to_string()
}

#[derive(
    Clone, PartialEq, Eq, PartialOrd, Ord, Debug, Serialize, Deserialize, ToSchema, Default,
)]
pub struct CreateResourceRequest {
    pub name: String,
    #[serde(default)]
    pub title: String,
    #[serde(default)]
    pub description: String,
    pub variant: ResourceVariant,
    #[serde(default)]
    pub labels: Vec<KeyValue>,
    #[serde(default)]
    pub identifiers: Vec<String>,
    #[serde(default)]
    pub visibility: VisibilityClass,
    #[serde(default)]
    pub authors: Vec<Author>,
    #[serde(default = "default_license_tag")]
    pub license_tag: String,
    pub parent_id: Ulid,
}

#[derive(
    Clone, PartialEq, Eq, PartialOrd, Ord, Debug, Serialize, Deserialize, ToSchema, Default,
)]
pub struct BatchResource {
    pub name: String,
    pub parent: Parent,
    #[serde(default)]
    pub title: String,
    #[serde(default)]
    pub description: String,
    pub variant: ResourceVariant,
    #[serde(default)]
    pub labels: Vec<KeyValue>,
    #[serde(default)]
    pub identifiers: Vec<String>,
    #[serde(default)]
    pub visibility: VisibilityClass,
    #[serde(default)]
    pub authors: Vec<Author>,
    #[serde(default = "default_license_tag")]
    pub license_tag: String,
}

<<<<<<< HEAD
#[derive(Clone, PartialEq, Eq, PartialOrd, Ord, Debug, Serialize, Deserialize, ToSchema, Hash)]
pub enum Parent {
    ID(Ulid),
    Idx(u32),
}

impl Default for Parent {
    fn default() -> Self {
        Parent::Idx(0)
    }
}


#[derive(Clone, PartialEq, Eq, PartialOrd, Ord, Debug, Serialize, Deserialize, ToSchema, Default)]
=======
#[derive(
    Clone, PartialEq, Eq, PartialOrd, Ord, Debug, Serialize, Deserialize, ToSchema, Default,
)]
>>>>>>> 99b3f6d1
pub struct CreateResourceBatchRequest {
    pub resources: Vec<BatchResource>,
}

#[derive(Clone, PartialEq, Eq, PartialOrd, Ord, Debug, Serialize, Deserialize, ToSchema)]
pub struct CreateProjectRequest {
    pub name: String,
    #[serde(default)]
    pub title: String,
    #[serde(default)]
    pub description: String,
    #[serde(default)]
    pub labels: Vec<KeyValue>,
    #[serde(default)]
    pub identifiers: Vec<String>,
    #[serde(default)]
    pub visibility: VisibilityClass,
    #[serde(default)]
    pub authors: Vec<Author>,
    #[serde(default)]
    pub license_tag: String,
    pub group_id: Ulid,
    pub realm_id: Ulid,
}

#[derive(Clone, PartialEq, Eq, PartialOrd, Ord, Debug, Serialize, Deserialize, ToSchema)]
pub struct CreateRealmRequest {
    pub tag: String,
    pub name: String,
    pub description: String,
}

#[derive(Clone, PartialEq, Eq, PartialOrd, Ord, Debug, Serialize, Deserialize, ToSchema)]
pub struct CreateGroupRequest {
    pub name: String,
    pub description: String,
}

#[derive(Clone, PartialEq, Eq, PartialOrd, Ord, Debug, Serialize, Deserialize, ToSchema)]
pub struct CreateGroupResponse {
    pub group: Group,
}

#[derive(
    Clone, PartialEq, Eq, PartialOrd, Ord, Debug, Serialize, Deserialize, ToSchema, IntoParams,
)]
pub struct GetResourceRequest {
    pub id: Ulid,
}

// Read responses
#[derive(Clone, PartialEq, Eq, PartialOrd, Ord, Debug, Serialize, Deserialize, ToSchema)]
pub struct GetResourceResponse {
    pub resource: Resource,
    pub relations: Vec<Relation>,
}

// Write responses
#[derive(Clone, PartialEq, Eq, PartialOrd, Ord, Debug, Serialize, Deserialize, ToSchema)]
pub struct CreateProjectResponse {
    pub resource: Resource,
}

#[derive(Clone, PartialEq, Eq, PartialOrd, Ord, Debug, Serialize, Deserialize, ToSchema)]
pub struct CreateResourceResponse {
    pub resource: Resource,
}

#[derive(Clone, PartialEq, Eq, PartialOrd, Ord, Debug, Serialize, Deserialize, ToSchema)]
pub struct CreateResourceBatchResponse {
    pub resources: Vec<Resource>,
}

#[derive(Clone, PartialEq, Eq, PartialOrd, Ord, Debug, Serialize, Deserialize, ToSchema)]
pub struct CreateRealmResponse {
    pub realm: Realm,
    pub admin_group_id: Ulid,
}

#[derive(Clone, PartialEq, Eq, PartialOrd, Ord, Debug, Serialize, Deserialize, ToSchema)]
pub struct AddGroupRequest {
    pub realm_id: Ulid,
    pub group_id: Ulid,
}

#[derive(Clone, PartialEq, Eq, PartialOrd, Ord, Debug, Serialize, Deserialize, ToSchema)]
pub struct AddGroupResponse {}

#[derive(
    Clone, PartialEq, Eq, PartialOrd, Ord, Debug, Serialize, Deserialize, ToSchema, IntoParams,
)]
pub struct GetRealmRequest {
    pub id: Ulid,
}

#[derive(
    Clone, PartialEq, Eq, PartialOrd, Ord, Debug, Serialize, Deserialize, ToSchema, IntoParams,
)]
pub struct GetRealmResponse {
    pub realm: Realm,
    pub groups: Vec<Ulid>,
}

#[derive(
    Clone, PartialEq, Eq, PartialOrd, Ord, Debug, Serialize, Deserialize, ToSchema, IntoParams,
)]
pub struct GetGroupRequest {
    pub id: Ulid,
}

#[derive(
    Clone, PartialEq, Eq, PartialOrd, Ord, Debug, Serialize, Deserialize, ToSchema, IntoParams,
)]
pub struct GetGroupResponse {
    pub group: Group,
    pub members: Vec<Ulid>,
}

#[derive(Clone, PartialEq, Eq, PartialOrd, Ord, Debug, Serialize, Deserialize, ToSchema)]
pub struct RegisterUserRequest {
    pub email: String,
    pub first_name: String,
    pub last_name: String,
    pub identifier: String,
}

#[derive(Clone, PartialEq, Eq, PartialOrd, Ord, Debug, Serialize, Deserialize, ToSchema)]
pub struct RegisterUserResponse {
    pub user: User,
}

#[derive(Clone, PartialEq, Eq, PartialOrd, Ord, Debug, Serialize, Deserialize, ToSchema)]
pub struct CreateTokenRequest {
    pub user_id: Ulid, // TODO: REMOVE
    pub name: String,
    #[serde(default)]
    pub expires_at: Option<chrono::DateTime<Utc>>,
    //pub constraints: Vec<Constraint>,
}

#[derive(Clone, PartialEq, Eq, PartialOrd, Ord, Debug, Serialize, Deserialize, ToSchema)]
pub struct CreateTokenResponse {
    pub token: Token,
    pub secret: String,
}

#[derive(
    Clone, PartialEq, Eq, PartialOrd, Ord, Debug, Serialize, Deserialize, ToSchema, IntoParams,
)]
pub struct SearchRequest {
    #[serde(default)]
    pub query: String,
    #[serde(default)]
    pub filter: Option<String>,
    #[serde(default)]
    pub limit: Option<usize>,
    #[serde(default)]
    pub offset: Option<usize>,
}

#[derive(Clone, PartialEq, Eq, PartialOrd, Ord, Debug, Serialize, Deserialize, ToSchema)]
pub struct SearchResponse {
    pub expected_hits: usize,
    pub resources: Vec<GenericNode>,
}<|MERGE_RESOLUTION|>--- conflicted
+++ resolved
@@ -58,7 +58,6 @@
     pub license_tag: String,
 }
 
-<<<<<<< HEAD
 #[derive(Clone, PartialEq, Eq, PartialOrd, Ord, Debug, Serialize, Deserialize, ToSchema, Hash)]
 pub enum Parent {
     ID(Ulid),
@@ -71,13 +70,7 @@
     }
 }
 
-
 #[derive(Clone, PartialEq, Eq, PartialOrd, Ord, Debug, Serialize, Deserialize, ToSchema, Default)]
-=======
-#[derive(
-    Clone, PartialEq, Eq, PartialOrd, Ord, Debug, Serialize, Deserialize, ToSchema, Default,
-)]
->>>>>>> 99b3f6d1
 pub struct CreateResourceBatchRequest {
     pub resources: Vec<BatchResource>,
 }
