--- conflicted
+++ resolved
@@ -766,8 +766,6 @@
     pub endpoints: Vec<Endpoint>,
 }
 
-<<<<<<< HEAD
-
 impl Node for Component {
     fn get_id(&self) -> Ulid {
         self.id
@@ -805,7 +803,8 @@
             endpoints: obkv.get_field(24)?,
         })
     }
-=======
+}
+
 #[derive(Clone, PartialEq, Debug, Serialize, Deserialize, ToSchema)]
 pub enum SubscriberType {
     Proxy,
@@ -818,5 +817,4 @@
     pub id: Ulid,
     pub target_id: Ulid,
     pub subscriber_type: SubscriberType,
->>>>>>> 6fa70b12
 }