use chrono::{DateTime, NaiveDateTime, Utc};
use jsonwebtoken::DecodingKey;
use obkv::KvReaderU16;
use reqwest::Url;
use serde::{Deserialize, Serialize};
use serde_json::{Number, Value};
use std::fmt::Display;
use ulid::Ulid;
use utoipa::ToSchema;

use crate::{
    constants::{
        field_names::{DELETED_FIELD, VARIANT_FIELD},
        relation_types::*,
    },
    error::ArunaError,
    storage::obkv_ext::{FieldIterator, ParseError},
};

#[derive(Serialize, Deserialize, PartialEq, Clone)]
pub struct IssuerKey {
    pub key_id: String,
    pub issuer_name: String,
    pub issuer_endpoint: Option<String>,
    pub issuer_type: IssuerType,
    pub decoding_key: DecodingKey,
    pub x25519_pubkey: [u8; 32],
    pub audiences: Vec<String>,
}

pub type EdgeType = u32;

// Constants for the models

#[derive(
    Clone, PartialEq, Eq, PartialOrd, Ord, Debug, Serialize, Deserialize, ToSchema, Default,
)]
#[repr(u8)]
pub enum ResourceVariant {
    Project,
    Folder,
    #[default]
    Object,
}

impl TryFrom<u8> for ResourceVariant {
    type Error = ArunaError;

    fn try_from(value: u8) -> Result<Self, Self::Error> {
        Ok(match value {
            0 => ResourceVariant::Project,
            1 => ResourceVariant::Folder,
            2 => ResourceVariant::Object,
            _ => {
                return Err(ArunaError::ConversionError {
                    from: format!("{}u8", value),
                    to: "models::ResourceVariant".to_string(),
                })
            }
        })
    }
}

#[derive(Clone, PartialEq, Eq, Debug, Serialize, Deserialize, ToSchema)]
#[serde(tag = "type")]
pub enum GenericNode {
    Resource(Resource),
    User(User),
    ServiceAccount(ServiceAccount),
    Group(Group),
    Realm(Realm),
    Component(Component),
    License(License),
}

#[derive(Clone, PartialEq, Eq, PartialOrd, Ord, Debug, Serialize, Deserialize)]
#[repr(u8)]
pub enum NodeVariant {
    ResourceProject = 0,
    ResourceFolder = 1,
    ResourceObject = 2,
    User = 3,
    ServiceAccount = 4,
    Group = 5,
    Realm = 6,
    Component = 7,
    License = 8,
}

impl TryFrom<u8> for NodeVariant {
    type Error = ArunaError;

    fn try_from(value: u8) -> Result<Self, Self::Error> {
        Ok(match value {
            0 => NodeVariant::ResourceProject,
            1 => NodeVariant::ResourceFolder,
            2 => NodeVariant::ResourceObject,
            3 => NodeVariant::User,
            4 => NodeVariant::ServiceAccount,
            5 => NodeVariant::Group,
            6 => NodeVariant::Realm,
            7 => NodeVariant::Component,
            _ => {
                return Err(ArunaError::ConversionError {
                    from: format!("{}u8", value),
                    to: "models::NodeVariant".to_string(),
                })
            }
        })
    }
}

impl TryFrom<serde_json::Number> for NodeVariant {
    type Error = ArunaError;

    fn try_from(value: serde_json::Number) -> Result<Self, Self::Error> {
        value.as_u64().map_or_else(
            || {
                Err(ArunaError::ConversionError {
                    from: "serde_json::Number".to_string(),
                    to: "models::NodeVariant".to_string(),
                })
            },
            |v| {
                Ok(match v {
                    0 => NodeVariant::ResourceProject,
                    1 => NodeVariant::ResourceFolder,
                    2 => NodeVariant::ResourceObject,
                    3 => NodeVariant::User,
                    4 => NodeVariant::ServiceAccount,
                    5 => NodeVariant::Group,
                    6 => NodeVariant::Realm,
                    7 => NodeVariant::Component,
                    8 => NodeVariant::License,
                    _ => {
                        return Err(ArunaError::ConversionError {
                            from: format!("{}u64", v),
                            to: "models::NodeVariant".to_string(),
                        })
                    }
                })
            },
        )
    }
}

pub trait Node: for<'a> TryFrom<&'a KvReaderU16<'a>, Error = ParseError>
where
    for<'a> &'a Self: TryInto<serde_json::Map<String, Value>, Error = ArunaError>,
{
    fn get_id(&self) -> Ulid;
    fn get_variant(&self) -> NodeVariant;
}

// Helper fuction to convert a struct to serde_json::Map<String, Value>
pub fn into_serde_json_map<T: Serialize>(
    value: T,
    variant: NodeVariant,
) -> Result<serde_json::Map<String, Value>, ArunaError> {
    let value = serde_json::to_value(value).map_err(|e| {
        tracing::error!(?e, "Error converting to serde_json::Value");
        ArunaError::ConversionError {
            from: "models::Node".to_string(),
            to: "serde_json::Map<String, Value>".to_string(),
        }
    })?;
    match value {
        Value::Object(mut map) => {
            map.insert(
                VARIANT_FIELD.to_string(),
                Value::Number(Number::from(variant as u64)),
            );
            map.insert(DELETED_FIELD.to_string(), Value::Bool(false));
            Ok(map)
        }
        _ => Err(ArunaError::ConversionError {
            from: "models::Node".to_string(),
            to: "serde_json::Map<String, Value>".to_string(),
        }),
    }
}

impl Node for Resource {
    fn get_id(&self) -> Ulid {
        self.id
    }
    fn get_variant(&self) -> NodeVariant {
        match self.variant {
            ResourceVariant::Project => NodeVariant::ResourceProject,
            ResourceVariant::Folder => NodeVariant::ResourceFolder,
            ResourceVariant::Object => NodeVariant::ResourceObject,
        }
    }
}

impl TryFrom<&Resource> for serde_json::Map<String, Value> {
    type Error = ArunaError;
    fn try_from(r: &Resource) -> Result<Self, Self::Error> {
        Ok(match r.variant {
            ResourceVariant::Project => into_serde_json_map(r, NodeVariant::ResourceProject)?,
            ResourceVariant::Folder => into_serde_json_map(r, NodeVariant::ResourceFolder)?,
            ResourceVariant::Object => into_serde_json_map(r, NodeVariant::ResourceObject)?,
        })
    }
}

// Implement TryFrom for Resource
impl<'a> TryFrom<&KvReaderU16<'a>> for Resource {
    type Error = ParseError;

    fn try_from(obkv: &KvReaderU16<'a>) -> Result<Self, Self::Error> {
        let mut obkv = FieldIterator::new(obkv);

        let id: Ulid = obkv.get_required_field(0)?;
        let variant: u8 = obkv.get_required_field(1)?;

        let variant = match variant {
            0 => ResourceVariant::Project,
            1 => ResourceVariant::Folder,
            2 => ResourceVariant::Object,
            _ => {
                return Err(ParseError(format!(
                    "Invalid variant for Resource: {}",
                    variant
                )))
            }
        };
<<<<<<< HEAD
        let deleted: bool = obkv.get_required_field(2)?;
        if deleted {
            Ok(Resource {
                id,
                variant,
                deleted,
                ..Default::default()
            })
        } else {
            Ok(Resource {
                id,
                variant,
                deleted,
                name: obkv.get_required_field(3)?,
                description: obkv.get_field(4)?,
                revision: 0,
                labels: obkv.get_field(5)?,
                identifiers: obkv.get_field(6)?,
                content_len: obkv.get_field(7)?,
                count: obkv.get_field(8)?,
                visibility: obkv.get_field(9)?,
                created_at: obkv.get_field(10)?,
                last_modified: obkv.get_field(11)?,
                authors: obkv.get_field(12)?,
                locked: obkv.get_field(13)?,
                license_tag: obkv.get_field(14)?,
                hashes: obkv.get_field(15)?,
                location: obkv.get_field(16)?,
                title: obkv.get_field(23)?,
            })
        }
=======

        Ok(Resource {
            id,
            variant,
            name: obkv.get_required_field(2)?,
            description: obkv.get_field(3)?,
            revision: 0,
            labels: obkv.get_field(4)?,
            identifiers: obkv.get_field(5)?,
            content_len: obkv.get_field(6)?,
            count: obkv.get_field(7)?,
            visibility: obkv.get_field(8)?,
            created_at: obkv.get_field(9)?,
            last_modified: obkv.get_field(10)?,
            authors: obkv.get_field(11)?,
            locked: obkv.get_field(12)?,
            license_id: obkv.get_field(13)?,
            hashes: obkv.get_field(14)?,
            location: obkv.get_field(15)?,
            title: obkv.get_field(22)?,
        })
>>>>>>> f7a8111c
    }
}

impl Node for User {
    fn get_id(&self) -> Ulid {
        self.id
    }
    fn get_variant(&self) -> NodeVariant {
        NodeVariant::User
    }
}

impl TryFrom<&User> for serde_json::Map<String, Value> {
    type Error = ArunaError;
    fn try_from(u: &User) -> Result<Self, Self::Error> {
        into_serde_json_map(u, NodeVariant::User)
    }
}

// Implement TryFrom for User
impl<'a> TryFrom<&KvReaderU16<'a>> for User {
    type Error = ParseError;

    fn try_from(obkv: &KvReaderU16<'a>) -> Result<Self, Self::Error> {
        let mut obkv = FieldIterator::new(obkv);
        // Get the required id
        let id: Ulid = obkv.get_required_field(0)?;
        // Get and double check the variant
        let variant: u8 = obkv.get_required_field(1)?;
        if variant != NodeVariant::User as u8 {
            return Err(ParseError(format!("Invalid variant for User: {}", variant)));
        }

        let deleted: bool = obkv.get_required_field(2)?;
        if deleted {
            Ok(User {
                id,
                deleted,
                ..Default::default()
            })
        } else {
            Ok(User {
                id,
                deleted,
                identifiers: obkv.get_field(6)?,
                first_name: obkv.get_required_field(19)?,
                last_name: obkv.get_required_field(20)?,
                email: obkv.get_required_field(21)?,
                global_admin: obkv.get_field(22)?,
            })
        }
    }
}

impl Node for ServiceAccount {
    fn get_id(&self) -> Ulid {
        self.id
    }
    fn get_variant(&self) -> NodeVariant {
        NodeVariant::ServiceAccount
    }
}

impl TryFrom<&ServiceAccount> for serde_json::Map<String, Value> {
    type Error = ArunaError;
    fn try_from(sa: &ServiceAccount) -> Result<Self, Self::Error> {
        into_serde_json_map(sa, NodeVariant::ServiceAccount)
    }
}

// Implement TryFrom for ServiceAccount
impl<'a> TryFrom<&KvReaderU16<'a>> for ServiceAccount {
    type Error = ParseError;

    fn try_from(obkv: &KvReaderU16<'a>) -> Result<Self, Self::Error> {
        let mut obkv = FieldIterator::new(obkv);
        // Get the required id
        let id: Ulid = obkv.get_required_field(0)?;
        // Get and double check the variant
        let variant: u8 = obkv.get_required_field(1)?;
        if variant != NodeVariant::ServiceAccount as u8 {
            return Err(ParseError(format!("Invalid variant for User: {}", variant)));
        }
        let deleted: bool = obkv.get_required_field(2)?;
        if deleted {
            Ok(ServiceAccount {
                id,
                deleted,
                ..Default::default()
            })
        } else {
            Ok(ServiceAccount {
                id,
                deleted,
                name: obkv.get_field(3)?,
            })
        }
    }
}

impl Node for Group {
    fn get_id(&self) -> Ulid {
        self.id
    }
    fn get_variant(&self) -> NodeVariant {
        NodeVariant::Group
    }
}

impl TryFrom<&Group> for serde_json::Map<String, Value> {
    type Error = ArunaError;
    fn try_from(g: &Group) -> Result<Self, Self::Error> {
        into_serde_json_map(g, NodeVariant::Group)
    }
}

// Implement TryFrom for Group
impl<'a> TryFrom<&KvReaderU16<'a>> for Group {
    type Error = ParseError;

    fn try_from(obkv: &KvReaderU16<'a>) -> Result<Self, Self::Error> {
        let mut obkv = FieldIterator::new(obkv);
        // Get the required id
        let id: Ulid = obkv.get_required_field(0)?;
        // Get and double check the variant
        let variant: u8 = obkv.get_required_field(1)?;
        if variant != NodeVariant::Group as u8 {
            return Err(ParseError(format!("Invalid variant for User: {}", variant)));
        }
        let deleted: bool = obkv.get_required_field(2)?;
        if deleted {
            Ok(Group {
                id,
                deleted,
                ..Default::default()
            })
        } else {
            Ok(Group {
                id,
                deleted,
                name: obkv.get_required_field(3)?,
                description: obkv.get_field(4)?,
            })
        }
    }
}

impl Node for Realm {
    fn get_id(&self) -> Ulid {
        self.id
    }
    fn get_variant(&self) -> NodeVariant {
        NodeVariant::Realm
    }
}

impl TryFrom<&Realm> for serde_json::Map<String, Value> {
    type Error = ArunaError;
    fn try_from(r: &Realm) -> Result<Self, Self::Error> {
        into_serde_json_map(r, NodeVariant::Realm)
    }
}

// Implement TryFrom for Group
impl<'a> TryFrom<&KvReaderU16<'a>> for Realm {
    type Error = ParseError;

    fn try_from(obkv: &KvReaderU16<'a>) -> Result<Self, Self::Error> {
        let mut obkv = FieldIterator::new(obkv);
        // Get the required id
        let id: Ulid = obkv.get_required_field(0)?;
        // Get and double check the variant
        let variant: u8 = obkv.get_required_field(1)?;
        if variant != NodeVariant::Realm as u8 {
            return Err(ParseError(format!("Invalid variant for User: {}", variant)));
        }
        let deleted: bool = obkv.get_required_field(2)?;
        if deleted {
            Ok(Realm {
                id,
                deleted,
                ..Default::default()
            })
        } else {
            Ok(Realm {
                id,
                deleted,
                name: obkv.get_required_field(3)?,
                description: obkv.get_field(4)?,
                tag: obkv.get_field(23)?,
            })
        }
    }
}

#[derive(Clone, Copy, PartialEq, Eq, PartialOrd, Ord, Debug, Serialize, Deserialize)]
pub enum NodeVariantIdx {
    Resource(u32),
    User(u32),
    ServiceAccount(u32),
    Group(u32),
    Realm(u32),
    License(u32),
}

#[derive(Clone, PartialEq, Eq, PartialOrd, Ord, Debug, Serialize, Deserialize, ToSchema)]
pub struct KeyValue {
    pub key: String,
    pub value: String,
    pub locked: bool,
}

// TODO: Decide how hooks are going to be implemented
pub enum HookExecutionState {
    Pending,
    Running,
    Finished,
    Error,
}

// TODO: Decide how hooks are going to be implemented
#[derive(Clone, PartialEq, Eq, PartialOrd, Ord, Debug, Serialize, Deserialize, ToSchema)]
pub struct HookRunStatus {
    hook_id: Ulid,
    run_id: Ulid,
    revision: u64,
    status: String,
    last_updated: DateTime<Utc>,
}

#[derive(
    Clone, PartialEq, Eq, PartialOrd, Ord, Debug, Serialize, Deserialize, Default, ToSchema,
)]
pub enum VisibilityClass {
    Public,
    PublicMetadata,
    #[default]
    Private,
}

#[derive(Clone, PartialEq, Eq, PartialOrd, Ord, Debug, Serialize, Deserialize, ToSchema)]
pub struct Author {
    pub id: Ulid,
    pub first_name: String,
    pub last_name: String,
    pub email: String,
    pub identifier: String,
}

// ArunaGraph Nodes
#[derive(
    Clone, PartialEq, Eq, PartialOrd, Ord, Debug, Serialize, Deserialize, ToSchema, Default,
)]
pub struct Realm {
    pub id: Ulid,
    pub tag: String, // -> Region
    pub name: String,
    pub description: String,
    pub deleted: bool,
}

#[derive(
    Clone, PartialEq, Eq, PartialOrd, Ord, Debug, Serialize, Deserialize, ToSchema, Default,
)]
pub struct Group {
    pub id: Ulid,
    pub name: String,
    pub description: String,
    pub deleted: bool,
    // TODO: OIDC mapping ?
}

#[derive(Clone, PartialEq, Eq, PartialOrd, Ord, Debug, Serialize, Deserialize, ToSchema)]
pub struct Constraints {}

#[derive(
    Clone, PartialEq, Eq, PartialOrd, Ord, Debug, Serialize, Deserialize, ToSchema, Default,
)]
pub enum TokenType {
    #[default]
    Aruna,
    S3,
}

#[derive(Clone, PartialEq, Eq, PartialOrd, Ord, Debug, Serialize, Deserialize, ToSchema)]
pub struct Token {
    pub id: u16,
    pub user_id: Ulid,
    pub name: String,
    pub expires_at: DateTime<Utc>,
    pub token_type: TokenType,
    pub scope: Scope,
    pub constraints: Option<Constraints>,
    pub default_realm: Option<Ulid>,
    pub default_group: Option<Ulid>,
    pub component_id: Option<Ulid>,
}

#[derive(
    Clone, PartialEq, Eq, PartialOrd, Ord, Debug, Serialize, Deserialize, ToSchema, Default,
)]
pub enum Scope {
    #[default]
    Personal,
    Ressource {
        resource_id: Ulid,
        permission: Permission,
    },
}

#[derive(Clone, PartialEq, Eq, PartialOrd, Ord, Debug, Serialize, Deserialize, ToSchema)]
pub struct S3Credential {
    pub access_key: String,
    pub token_info: Token,
}

#[derive(
    Clone, PartialEq, Eq, PartialOrd, Ord, Debug, Serialize, Deserialize, ToSchema, Default,
)]
pub struct User {
    pub id: Ulid,
    pub first_name: String,
    pub last_name: String,
    pub email: String,
    pub identifiers: String, // TODO: Vec<String>?
    // TODO: OIDC mapping ?
    // pub oidc_mappings: Vec<OidcMapping>,
    pub global_admin: bool,
    pub deleted: bool,
}

#[derive(
    Clone, PartialEq, Eq, PartialOrd, Ord, Debug, Serialize, Deserialize, ToSchema, Default,
)]
pub struct OidcMapping {
    pub provider: String,
    pub id: String,
}

#[derive(
    Clone, PartialEq, Eq, PartialOrd, Ord, Debug, Serialize, Deserialize, ToSchema, Default,
)]
pub struct ServiceAccount {
    pub id: Ulid,
    pub name: String,
    pub deleted: bool,
    // TODO: More fields?
}

#[derive(
    Clone, PartialEq, Eq, PartialOrd, Ord, Debug, Serialize, Deserialize, ToSchema, Default,
)]
pub struct Resource {
    pub id: Ulid,
    pub name: String,
    pub title: String,
    pub description: String,
    pub revision: u64, // This should not be part of the index
    pub variant: ResourceVariant,
    pub labels: Vec<KeyValue>,
    //pub hook_status: Vec<KeyValue>, // TODO: Hooks ? Not part of the index
    pub identifiers: Vec<String>,
    pub content_len: u64,
    pub count: u64,
    pub visibility: VisibilityClass,
    pub created_at: DateTime<Utc>,
    pub last_modified: DateTime<Utc>,
    pub authors: Vec<Author>,
    pub license_id: Ulid,
    pub locked: bool,
    pub deleted: bool,
    // TODO:
    pub location: Vec<DataLocation>, // Part of index ?
    pub hashes: Vec<Hash>,
}

#[derive(Clone, PartialEq, Eq, PartialOrd, Ord, Debug, Serialize, Deserialize, ToSchema)]
pub struct RelationInfo {
    pub idx: EdgeType,
    pub forward_type: String,  // A --- HasPart---> B
    pub backward_type: String, // A <---PartOf--- B
    pub internal: bool,        // only for internal use
}

#[derive(Clone, PartialEq, Eq, PartialOrd, Ord, Debug, Serialize, Deserialize, ToSchema)]
pub struct Relation {
    pub from_id: Ulid,
    pub to_id: Ulid,
    pub relation_type: String,
}

pub type Source = u32;
pub type Target = u32;

#[derive(Deserialize, Serialize, Debug)]
pub struct RawRelation {
    pub source: Source,
    pub target: Target,
    pub edge_type: EdgeType,
}

#[derive(Clone, PartialEq, Eq, PartialOrd, Ord, Debug, Serialize, Deserialize, ToSchema)]
pub struct ServerInfo {
    pub node_id: Ulid,
    pub node_serial: u32,
    pub url: String,
}

#[derive(Clone, PartialEq, Eq, PartialOrd, Ord, Debug, Serialize, Deserialize, ToSchema)]
pub struct ServerState {
    pub node_id: Ulid,
    pub status: String,
}

pub struct PubKey {
    pub key_serial: u32,
    pub node_id: Ulid,
    pub key: String,
    pub decoding_key: DecodingKey,
}

#[derive(Clone, PartialEq, Eq, PartialOrd, Ord, Debug, Serialize, Deserialize, ToSchema)]
pub struct Hash {
    pub algorithm: HashAlgorithm,
    pub value: String,
}

#[derive(Clone, PartialEq, Eq, PartialOrd, Ord, Debug, Serialize, Deserialize, ToSchema)]
pub enum SyncingStatus {
    Pending,
    Running,
    Finished,
    Error,
}

#[derive(Clone, PartialEq, Eq, PartialOrd, Ord, Debug, Serialize, Deserialize, ToSchema)]
pub struct DataLocation {
    pub endpoint_id: Ulid,
    pub status: SyncingStatus,
}

#[derive(Clone, PartialEq, Eq, PartialOrd, Ord, Debug, Serialize, Deserialize, ToSchema)]
pub enum ResourceStatus {
    Initializing, // Resource initialized but no data provided
    Validating,   // Validating the resource
    Available,
    Frozen,
    Unavailable,
    Error,
    Deleted,
}

pub enum ResourceEndpointStatus {
    Pending,
    Running,
    Finished,
    Error,
}

pub enum ResourceEndpointVariant {
    Dataproxy,
    Compute,
}

#[derive(Clone, PartialEq, Eq, PartialOrd, Ord, Debug, Serialize, Deserialize, ToSchema)]
pub enum HashAlgorithm {
    Sha256,
    MD5,
}

impl Display for HashAlgorithm {
    fn fmt(&self, f: &mut std::fmt::Formatter<'_>) -> std::fmt::Result {
        let name = match self {
            HashAlgorithm::Sha256 => "Sha256",
            HashAlgorithm::MD5 => "MD5",
        };
        write!(f, "{}", name)
    }
}

#[repr(u32)]
#[derive(Clone, PartialEq, Eq, PartialOrd, Ord, Debug, Serialize, Deserialize, ToSchema)]
pub enum Permission {
    None = 2,
    Read = 3,
    Append = 4,
    Write = 5,
    Admin = 6,
}

impl TryFrom<u32> for Permission {
    type Error = ArunaError;
    fn try_from(value: u32) -> Result<Self, Self::Error> {
        Ok(match value {
            PERMISSION_NONE => Permission::None,
            PERMISSION_READ => Permission::Read,
            PERMISSION_APPEND => Permission::Append,
            PERMISSION_WRITE => Permission::Write,
            PERMISSION_ADMIN => Permission::Admin,
            _ => {
                return Err(ArunaError::ConversionError {
                    from: format!("{}u32", value),
                    to: "models::Permission".to_string(),
                })
            }
        })
    }
}

#[derive(Debug, Clone, PartialEq, Eq, PartialOrd, Ord, Serialize, Deserialize)]
pub enum IssuerType {
    SERVER,
    DATAPROXY,
    OIDC,
}

// #[derive(Clone, Serialize, Deserialize)]
// pub struct Issuer {
//     pub issuer_name: String,
//     pub pubkey_endpoint: Option<String>,
//     pub audiences: Vec<String>,
//     pub issuer_type: IssuerType,
// }

impl IssuerKey {
    pub async fn fetch_jwks(
        endpoint: &str,
    ) -> Result<(Vec<(String, DecodingKey)>, NaiveDateTime), ArunaError> {
        let client = reqwest::Client::new();
        let res = client.get(endpoint).send().await.map_err(|e| {
            tracing::error!(?e, "Error fetching JWK from endpoint");
            ArunaError::Unauthorized
        })?;
        let jwks: jsonwebtoken::jwk::JwkSet = res.json().await.map_err(|e| {
            tracing::error!(?e, "Error serializing JWK from endpoint");
            ArunaError::Unauthorized
        })?;

        Ok((
            jwks.keys
                .iter()
                .filter_map(|jwk| {
                    let key = DecodingKey::from_jwk(jwk).ok()?;
                    Some((jwk.common.clone().key_id?, key))
                })
                .collect::<Vec<_>>(),
            Utc::now().naive_utc(),
        ))
    }
}

pub type UserType = u8;
pub type TokenIdx = u16;

/// This contains claims for ArunaTokens
/// containing 3 mandatory and 2 optional fields.
///
/// - iss: Token issuer
/// - sub: User_ID or subject
/// - exp: When this token expires (by default very large number)
/// - tid: UUID from the specific token
#[derive(Debug, Serialize, Deserialize)]
pub struct ArunaTokenClaims {
    pub iss: String, // 'aruna', 'data', 'compute' or oidc issuer
    pub sub: String, // User or ServiceAccount ID
    #[serde(skip_serializing_if = "Option::is_none")]
    pub aud: Option<Audience>, // Audience;
    pub exp: u64,    // Expiration timestamp
    #[serde(skip_serializing_if = "Option::is_none")]
    pub info: Option<(UserType, TokenIdx)>, // Optional info for aruna tokens
    #[serde(skip_serializing_if = "Option::is_none")]
    pub scope: Option<String>, // Optional scope
}

#[derive(Debug, Serialize, Deserialize, PartialEq, Eq, Hash, Clone)]
#[serde(untagged)]
pub enum Audience {
    String(String),
    Vec(Vec<String>),
}

#[derive(
    Clone, PartialEq, Eq, PartialOrd, Ord, Debug, Serialize, Deserialize, ToSchema, Default,
)]
#[repr(u8)]
pub enum ComponentType {
    Server,
    #[default]
    Data,
    Compute,
}

#[derive(Clone, PartialEq, Eq, PartialOrd, Ord, Debug, Serialize, Deserialize, ToSchema)]
pub enum Endpoint {
    S3(Url),
    Json(Url),
    Grpc(Url),
    Consensus(Url),
}

#[derive(Clone, PartialEq, Eq, PartialOrd, Ord, Debug, Serialize, Deserialize, ToSchema, Default)]
pub struct Component {
    pub id: Ulid,
    pub name: String,
    pub description: String,
    pub component_type: ComponentType,
    pub endpoints: Vec<Endpoint>,
    pub public: bool,
    pub deleted: bool,
}

impl Node for Component {
    fn get_id(&self) -> Ulid {
        self.id
    }
    fn get_variant(&self) -> NodeVariant {
        NodeVariant::Component
    }
}

impl TryFrom<&Component> for serde_json::Map<String, Value> {
    type Error = ArunaError;
    fn try_from(u: &Component) -> Result<Self, Self::Error> {
        into_serde_json_map(u, NodeVariant::Component)
    }
}

// Implement TryFrom for User
impl<'a> TryFrom<&KvReaderU16<'a>> for Component {
    type Error = ParseError;

    fn try_from(obkv: &KvReaderU16<'a>) -> Result<Self, Self::Error> {
        let mut obkv = FieldIterator::new(obkv);
        // Get the required id
        let id: Ulid = obkv.get_required_field(0)?;
        // Get and double check the variant
        let variant: u8 = obkv.get_required_field(1)?;
        if variant != NodeVariant::Component as u8 {
            return Err(ParseError(format!(
                "Invalid variant for Component: {}",
                variant
            )));
        }

        let deleted: bool = obkv.get_required_field(2)?;
        if deleted {
            Ok(Component {
                id,
                deleted,
                ..Default::default()
            })
        } else {
            Ok(Component {
                id,
                deleted,
                name: obkv.get_field(3)?,
                description: obkv.get_field(4)?,
                component_type: obkv.get_field(24)?,
                endpoints: obkv.get_field(25)?,
                public: obkv.get_field(26)?,
            })
        }
    }
}

#[derive(Clone, PartialEq, Debug, Serialize, Deserialize, ToSchema)]
pub struct Subscriber {
    pub id: Ulid,
    pub owner: Ulid,
    pub target_idx: u32,
    pub cascade: bool,
}

#[derive(Clone, Eq, PartialEq, Debug, Serialize, Deserialize, ToSchema)]
pub struct License {
    pub id: Ulid,
    pub name: String,
    pub description: String,
    pub terms: String,
}

impl Node for License {
    fn get_id(&self) -> Ulid {
        self.id
    }
    fn get_variant(&self) -> NodeVariant {
        NodeVariant::License
    }
}

impl TryFrom<&License> for serde_json::Map<String, Value> {
    type Error = ArunaError;
    fn try_from(u: &License) -> Result<Self, Self::Error> {
        into_serde_json_map(u, NodeVariant::License)
    }
}

// Implement TryFrom for User
impl<'a> TryFrom<&KvReaderU16<'a>> for License {
    type Error = ParseError;

    fn try_from(obkv: &KvReaderU16<'a>) -> Result<Self, Self::Error> {
        let mut obkv = FieldIterator::new(obkv);
        // Get the required id
        let id: Ulid = obkv.get_required_field(0)?;
        // Get and double check the variant
        let variant: u8 = obkv.get_required_field(1)?;
        if variant != NodeVariant::License as u8 {
            return Err(ParseError(format!(
                "Invalid variant for License: {}",
                variant
            )));
        }
        Ok(License {
            id,
            name: obkv.get_field(2)?,
            description: obkv.get_field(3)?,
            terms: obkv.get_field(27)?,
        })
    }
}<|MERGE_RESOLUTION|>--- conflicted
+++ resolved
@@ -225,7 +225,6 @@
                 )))
             }
         };
-<<<<<<< HEAD
         let deleted: bool = obkv.get_required_field(2)?;
         if deleted {
             Ok(Resource {
@@ -251,35 +250,12 @@
                 last_modified: obkv.get_field(11)?,
                 authors: obkv.get_field(12)?,
                 locked: obkv.get_field(13)?,
-                license_tag: obkv.get_field(14)?,
+                license_id: obkv.get_field(14)?,
                 hashes: obkv.get_field(15)?,
                 location: obkv.get_field(16)?,
                 title: obkv.get_field(23)?,
             })
         }
-=======
-
-        Ok(Resource {
-            id,
-            variant,
-            name: obkv.get_required_field(2)?,
-            description: obkv.get_field(3)?,
-            revision: 0,
-            labels: obkv.get_field(4)?,
-            identifiers: obkv.get_field(5)?,
-            content_len: obkv.get_field(6)?,
-            count: obkv.get_field(7)?,
-            visibility: obkv.get_field(8)?,
-            created_at: obkv.get_field(9)?,
-            last_modified: obkv.get_field(10)?,
-            authors: obkv.get_field(11)?,
-            locked: obkv.get_field(12)?,
-            license_id: obkv.get_field(13)?,
-            hashes: obkv.get_field(14)?,
-            location: obkv.get_field(15)?,
-            title: obkv.get_field(22)?,
-        })
->>>>>>> f7a8111c
     }
 }
 
@@ -880,7 +856,9 @@
     Consensus(Url),
 }
 
-#[derive(Clone, PartialEq, Eq, PartialOrd, Ord, Debug, Serialize, Deserialize, ToSchema, Default)]
+#[derive(
+    Clone, PartialEq, Eq, PartialOrd, Ord, Debug, Serialize, Deserialize, ToSchema, Default,
+)]
 pub struct Component {
     pub id: Ulid,
     pub name: String,
@@ -953,12 +931,13 @@
     pub cascade: bool,
 }
 
-#[derive(Clone, Eq, PartialEq, Debug, Serialize, Deserialize, ToSchema)]
+#[derive(Clone, Eq, PartialEq, Debug, Serialize, Deserialize, ToSchema, Default)]
 pub struct License {
     pub id: Ulid,
     pub name: String,
     pub description: String,
     pub terms: String,
+    pub deleted: bool,
 }
 
 impl Node for License {
@@ -993,11 +972,21 @@
                 variant
             )));
         }
-        Ok(License {
-            id,
-            name: obkv.get_field(2)?,
-            description: obkv.get_field(3)?,
-            terms: obkv.get_field(27)?,
-        })
+        let deleted: bool = obkv.get_required_field(2)?;
+        if deleted {
+            Ok(License {
+                id,
+                deleted,
+                ..Default::default()
+            })
+        } else {
+            Ok(License {
+                id,
+                deleted,
+                name: obkv.get_field(3)?,
+                description: obkv.get_field(4)?,
+                terms: obkv.get_field(27)?,
+            })
+        }
     }
 }